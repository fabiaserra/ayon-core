--- conflicted
+++ resolved
@@ -379,10 +379,6 @@
         combo_delegate = QtWidgets.QStyledItemDelegate(input_widget)
         input_widget.setItemDelegate(combo_delegate)
 
-        line_edit = QtWidgets.QLineEdit(input_widget)
-        line_edit.setReadOnly(True)
-        input_widget.setLineEdit(line_edit)
-
         if self.attr_def.tooltip:
             input_widget.setToolTip(self.attr_def.tooltip)
 
@@ -425,17 +421,11 @@
             if idx != cur_idx and idx >= 0:
                 self._input_widget.setCurrentIndex(idx)
 
-<<<<<<< HEAD
-        else:
-            line_edit = self._input_widget.lineEdit()
-            line_edit.setText("Multiselection")
-=======
         custom_text = None
         if multivalue:
             custom_text = "< Multiselection >"
         self._input_widget.set_custom_text(custom_text)
         self._multivalue = multivalue
->>>>>>> 593039eb
 
 
 class UnknownAttrWidget(_BaseAttrDefWidget):
