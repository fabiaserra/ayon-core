# -*- coding: utf-8 -*-
"""Creator plugin for creating pointcache bgeo files."""
from openpype.hosts.houdini.api import plugin
from openpype.pipeline import CreatedInstance, CreatorError
<<<<<<< HEAD
from openpype.lib import EnumDef, BoolDef
=======
from openpype.lib import EnumDef
import hou
>>>>>>> 83e53197


class CreateBGEO(plugin.HoudiniCreator):
    """BGEO pointcache creator."""
    identifier = "io.openpype.creators.houdini.bgeo"
    label = "PointCache (Bgeo)"
    family = "pointcache"
    icon = "gears"

    def create(self, subset_name, instance_data, pre_create_data):

        instance_data.pop("active", None)

        instance_data.update({"node_type": "geometry"})
        creator_attributes = instance_data.setdefault(
            "creator_attributes", dict())
        creator_attributes["farm"] = pre_create_data["farm"]

        instance = super(CreateBGEO, self).create(
            subset_name,
            instance_data,
            pre_create_data)  # type: CreatedInstance

        instance_node = hou.node(instance.get("instance_node"))

        file_path = "{}{}".format(
            hou.text.expandString("$HIP/pyblish/"),
            "{}.$F4.{}".format(
                subset_name,
                pre_create_data.get("bgeo_type") or "bgeo.sc")
        )
        parms = {
            "sopoutput": file_path
        }

        instance_node.parm("trange").set(1)
        if self.selected_nodes:
            # if selection is on SOP level, use it
            if isinstance(self.selected_nodes[0], hou.SopNode):
                parms["soppath"] = self.selected_nodes[0].path()
            else:
                # try to find output node with the lowest index
                outputs = [
                    child for child in self.selected_nodes[0].children()
                    if child.type().name() == "output"
                ]
                if not outputs:
                    instance_node.setParms(parms)
                    raise CreatorError((
                        "Missing output node in SOP level for the selection. "
                        "Please select correct SOP path in created instance."
                    ))
                outputs.sort(key=lambda output: output.evalParm("outputidx"))
                parms["soppath"] = outputs[0].path()

        instance_node.setParms(parms)

    def get_instance_attr_defs(self):
        return [
            BoolDef("farm",
                    label="Submitting to Farm",
                    default=False)
        ]

    def get_pre_create_attr_defs(self):
        attrs = super().get_pre_create_attr_defs()
        bgeo_enum = [
            {
                "value": "bgeo",
                "label": "uncompressed bgeo (.bgeo)"
            },
            {
                "value": "bgeosc",
                "label": "BLOSC compressed bgeo (.bgeosc)"
            },
            {
                "value": "bgeo.sc",
                "label": "BLOSC compressed bgeo (.bgeo.sc)"
            },
            {
                "value": "bgeo.gz",
                "label": "GZ compressed bgeo (.bgeo.gz)"
            },
            {
                "value": "bgeo.lzma",
                "label": "LZMA compressed bgeo (.bgeo.lzma)"
            },
            {
                "value": "bgeo.bz2",
                "label": "BZip2 compressed bgeo (.bgeo.bz2)"
            }
        ]

        return attrs + [
<<<<<<< HEAD
            EnumDef("bgeo_type", bgeo_enum, label="BGEO Options")
        ] + self.get_instance_attr_defs()
=======
            EnumDef("bgeo_type", bgeo_enum, label="BGEO Options"),
        ]

    def get_network_categories(self):
        return [
            hou.ropNodeTypeCategory(),
            hou.sopNodeTypeCategory()
        ]
>>>>>>> 83e53197
<|MERGE_RESOLUTION|>--- conflicted
+++ resolved
@@ -2,12 +2,9 @@
 """Creator plugin for creating pointcache bgeo files."""
 from openpype.hosts.houdini.api import plugin
 from openpype.pipeline import CreatedInstance, CreatorError
-<<<<<<< HEAD
-from openpype.lib import EnumDef, BoolDef
-=======
 from openpype.lib import EnumDef
 import hou
->>>>>>> 83e53197
+from openpype.lib import EnumDef, BoolDef
 
 
 class CreateBGEO(plugin.HoudiniCreator):
@@ -102,16 +99,11 @@
         ]
 
         return attrs + [
-<<<<<<< HEAD
-            EnumDef("bgeo_type", bgeo_enum, label="BGEO Options")
+            EnumDef("bgeo_type", bgeo_enum, label="BGEO Options"),
         ] + self.get_instance_attr_defs()
-=======
-            EnumDef("bgeo_type", bgeo_enum, label="BGEO Options"),
-        ]
 
     def get_network_categories(self):
         return [
             hou.ropNodeTypeCategory(),
             hou.sopNodeTypeCategory()
-        ]
->>>>>>> 83e53197
+        ]