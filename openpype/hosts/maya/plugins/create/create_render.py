--- conflicted
+++ resolved
@@ -18,21 +18,17 @@
     lib_rendersettings,
     plugin
 )
-<<<<<<< HEAD
-from openpype.modules import ModulesManager
-from openpype.pipeline import legacy_io
-=======
 from openpype.lib import requests_get
 from openpype.api import (
     get_system_settings,
     get_project_settings)
 from openpype.modules import ModulesManager
+from openpype.pipeline import legacy_io
 from openpype.pipeline import (
     CreatorError,
     legacy_io,
 )
 from openpype.pipeline.context_tools import get_current_project_asset
->>>>>>> cfc11bb8
 
 
 class CreateRender(plugin.Creator):
@@ -380,7 +376,6 @@
             of defense SSL is providing and it is not recommended.
 
         """
-<<<<<<< HEAD
         if "verify" not in kwargs:
             kwargs["verify"] = not os.getenv("OPENPYPE_DONT_VERIFY_SSL", True)
         return requests.post(*args, **kwargs)
@@ -400,98 +395,4 @@
         """
         if "verify" not in kwargs:
             kwargs["verify"] = not os.getenv("OPENPYPE_DONT_VERIFY_SSL", True)
-        return requests.get(*args, **kwargs)
-=======
-        prefix = self._image_prefixes[renderer]
-        prefix = prefix.replace("{aov_separator}", self.aov_separator)
-        cmds.setAttr(self._image_prefix_nodes[renderer],
-                     prefix,
-                     type="string")
-
-        asset = get_current_project_asset()
-
-        if renderer == "arnold":
-            # set format to exr
-
-            cmds.setAttr(
-                "defaultArnoldDriver.ai_translator", "exr", type="string")
-            self._set_global_output_settings()
-            # resolution
-            cmds.setAttr(
-                "defaultResolution.width",
-                asset["data"].get("resolutionWidth"))
-            cmds.setAttr(
-                "defaultResolution.height",
-                asset["data"].get("resolutionHeight"))
-
-        if renderer == "vray":
-            self._set_vray_settings(asset)
-        if renderer == "redshift":
-            cmds.setAttr("redshiftOptions.imageFormat", 1)
-
-            # resolution
-            cmds.setAttr(
-                "defaultResolution.width",
-                asset["data"].get("resolutionWidth"))
-            cmds.setAttr(
-                "defaultResolution.height",
-                asset["data"].get("resolutionHeight"))
-
-            self._set_global_output_settings()
-
-        if renderer == "renderman":
-            cmds.setAttr("rmanGlobals.imageOutputDir",
-                         "maya/<scene>/<layer>", type="string")
-
-    def _set_vray_settings(self, asset):
-        # type: (dict) -> None
-        """Sets important settings for Vray."""
-        settings = cmds.ls(type="VRaySettingsNode")
-        node = settings[0] if settings else cmds.createNode("VRaySettingsNode")
-
-        # set separator
-        # set it in vray menu
-        if cmds.optionMenuGrp("vrayRenderElementSeparator", exists=True,
-                              q=True):
-            items = cmds.optionMenuGrp(
-                "vrayRenderElementSeparator", ill=True, query=True)
-
-            separators = [cmds.menuItem(i, label=True, query=True) for i in items]  # noqa: E501
-            try:
-                sep_idx = separators.index(self.aov_separator)
-            except ValueError:
-                raise CreatorError(
-                    "AOV character {} not in {}".format(
-                        self.aov_separator, separators))
-
-            cmds.optionMenuGrp(
-                "vrayRenderElementSeparator", sl=sep_idx + 1, edit=True)
-        cmds.setAttr(
-            "{}.fileNameRenderElementSeparator".format(node),
-            self.aov_separator,
-            type="string"
-        )
-        # set format to exr
-        cmds.setAttr(
-            "{}.imageFormatStr".format(node), "exr", type="string")
-
-        # animType
-        cmds.setAttr(
-            "{}.animType".format(node), 1)
-
-        # resolution
-        cmds.setAttr(
-            "{}.width".format(node),
-            asset["data"].get("resolutionWidth"))
-        cmds.setAttr(
-            "{}.height".format(node),
-            asset["data"].get("resolutionHeight"))
-
-    @staticmethod
-    def _set_global_output_settings():
-        # enable animation
-        cmds.setAttr("defaultRenderGlobals.outFormatControl", 0)
-        cmds.setAttr("defaultRenderGlobals.animation", 1)
-        cmds.setAttr("defaultRenderGlobals.putFrameBeforeExt", 1)
-        cmds.setAttr("defaultRenderGlobals.extensionPadding", 4)
->>>>>>> cfc11bb8
+        return requests.get(*args, **kwargs)