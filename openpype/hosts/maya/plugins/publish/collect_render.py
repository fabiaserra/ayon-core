# -*- coding: utf-8 -*-
"""Collect render data.

This collector will go through render layers in maya and prepare all data
needed to create instances and their representations for submission and
publishing on farm.

Requires:
    instance    -> families
    instance    -> setMembers

    context     -> currentFile
    context     -> workspaceDir
    context     -> user

    session     -> AVALON_ASSET

Optional:

Provides:
    instance    -> label
    instance    -> subset
    instance    -> attachTo
    instance    -> setMembers
    instance    -> publish
    instance    -> frameStart
    instance    -> frameEnd
    instance    -> byFrameStep
    instance    -> renderer
    instance    -> family
    instance    -> families
    instance    -> asset
    instance    -> time
    instance    -> author
    instance    -> source
    instance    -> expectedFiles
    instance    -> resolutionWidth
    instance    -> resolutionHeight
    instance    -> pixelAspect
"""

import re
import os
import platform

from maya import cmds
import maya.app.renderSetup.model.renderSetup as renderSetup

import pyblish.api

from openpype.lib import get_formatted_current_time
from openpype.pipeline import legacy_io
from openpype.hosts.maya.api.lib_renderproducts import get as get_layer_render_products  # noqa: E501
from openpype.hosts.maya.api import lib


class CollectMayaRender(pyblish.api.ContextPlugin):
    """Gather all publishable render layers from renderSetup."""

    order = pyblish.api.CollectorOrder + 0.01
    hosts = ["maya"]
    label = "Collect Render Layers"
    sync_workfile_version = False

    _aov_chars = {
        "dot": ".",
        "dash": "-",
        "underscore": "_"
    }

    def process(self, context):
        """Entry point to collector."""
        render_instance = None

        for instance in context:
            if "rendering" in instance.data["families"]:
                render_instance = instance
                render_instance.data["remove"] = True

            # make sure workfile instance publishing is enabled
            if "workfile" in instance.data["families"]:
                instance.data["publish"] = True

        if not render_instance:
            self.log.info(
                "No render instance found, skipping render "
                "layer collection."
            )
            return

        render_globals = render_instance
        collected_render_layers = render_instance.data["setMembers"]
        filepath = context.data["currentFile"].replace("\\", "/")
        asset = legacy_io.Session["AVALON_ASSET"]
        workspace = context.data["workspaceDir"]

        # Retrieve render setup layers
        rs = renderSetup.instance()
        maya_render_layers = {
            layer.name(): layer for layer in rs.getRenderLayers()
        }

        for layer in collected_render_layers:
            if layer.startswith("LAYER_"):
                # this is support for legacy mode where render layers
                # started with `LAYER_` prefix.
                layer_name_pattern = r"^LAYER_(.*)"
            else:
                # new way is to prefix render layer name with instance
                # namespace.
                layer_name_pattern = r"^.+:(.*)"

            # todo: We should have a more explicit way to link the renderlayer
            match = re.match(layer_name_pattern, layer)
            if not match:
                msg = "Invalid layer name in set [ {} ]".format(layer)
                self.log.warning(msg)
                continue

            expected_layer_name = match.group(1)
            self.log.info("Processing '{}' as layer [ {} ]"
                          "".format(layer, expected_layer_name))

            # check if layer is part of renderSetup
            if expected_layer_name not in maya_render_layers:
                msg = "Render layer [ {} ] is not in " "Render Setup".format(
                    expected_layer_name
                )
                self.log.warning(msg)
                continue

            # check if layer is renderable
            if not maya_render_layers[expected_layer_name].isRenderable():
                msg = "Render layer [ {} ] is not " "renderable".format(
                    expected_layer_name
                )
                self.log.warning(msg)
                continue

            # detect if there are sets (subsets) to attach render to
            sets = cmds.sets(layer, query=True) or []
            attach_to = []
            for s in sets:
                if not cmds.attributeQuery("family", node=s, exists=True):
                    continue

                attach_to.append(
                    {
                        "version": None,  # we need integrator for that
                        "subset": s,
                        "family": cmds.getAttr("{}.family".format(s)),
                    }
                )
                self.log.info(" -> attach render to: {}".format(s))

            layer_name = "rs_{}".format(expected_layer_name)

            # collect all frames we are expecting to be rendered
            # return all expected files for all cameras and aovs in given
            # frame range
            layer_render_products = get_layer_render_products(layer_name)
            render_products = layer_render_products.layer_data.products
            assert render_products, "no render products generated"
            exp_files = []
            multipart = False
            for product in render_products:
                if product.multipart:
                    multipart = True
                product_name = product.productName
                if product.camera and layer_render_products.has_camera_token():
                    product_name = "{}{}".format(
                        product.camera,
                        "_" + product_name if product_name else "")
                exp_files.append(
                    {
                        product_name: layer_render_products.get_files(
                            product)
                    })

            has_cameras = any(product.camera for product in render_products)
            assert has_cameras, "No render cameras found."

            self.log.info("multipart: {}".format(
                multipart))
            assert exp_files, "no file names were generated, this is bug"
            self.log.info(exp_files)

            # if we want to attach render to subset, check if we have AOV's
            # in expectedFiles. If so, raise error as we cannot attach AOV
            # (considered to be subset on its own) to another subset
            if attach_to:
                assert isinstance(exp_files, list), (
                    "attaching multiple AOVs or renderable cameras to "
                    "subset is not supported"
                )

            # append full path
            aov_dict = {}
            default_render_file = context.data.get('project_settings')\
                .get('maya')\
                .get('RenderSettings')\
                .get('default_render_image_folder') or ""
            # replace relative paths with absolute. Render products are
            # returned as list of dictionaries.
            publish_meta_path = None
            for aov in exp_files:
                full_paths = []
                aov_first_key = list(aov.keys())[0]
                for file in aov[aov_first_key]:
                    full_path = os.path.join(workspace, default_render_file,
                                             file)
                    full_path = full_path.replace("\\", "/")
                    full_paths.append(full_path)
                    publish_meta_path = os.path.dirname(full_path)
                aov_dict[aov_first_key] = full_paths
            full_exp_files = [aov_dict]

            frame_start_render = int(self.get_render_attribute(
                "startFrame", layer=layer_name))
            frame_end_render = int(self.get_render_attribute(
                "endFrame", layer=layer_name))

            if (int(context.data['frameStartHandle']) == frame_start_render
                    and int(context.data['frameEndHandle']) == frame_end_render):  # noqa: W503, E501

                handle_start = context.data['handleStart']
                handle_end = context.data['handleEnd']
                frame_start = context.data['frameStart']
                frame_end = context.data['frameEnd']
                frame_start_handle = context.data['frameStartHandle']
                frame_end_handle = context.data['frameEndHandle']
            else:
                handle_start = 0
                handle_end = 0
                frame_start = frame_start_render
                frame_end = frame_end_render
                frame_start_handle = frame_start_render
                frame_end_handle = frame_end_render

            # find common path to store metadata
            # so if image prefix is branching to many directories
            # metadata file will be located in top-most common
            # directory.
            # TODO: use `os.path.commonpath()` after switch to Python 3
            publish_meta_path = os.path.normpath(publish_meta_path)
            common_publish_meta_path = os.path.splitdrive(
                publish_meta_path)[0]
            if common_publish_meta_path:
                common_publish_meta_path += os.path.sep
            for part in publish_meta_path.replace(
                    common_publish_meta_path, "").split(os.path.sep):
                common_publish_meta_path = os.path.join(
                    common_publish_meta_path, part)
                if part == expected_layer_name:
                    break

            # TODO: replace this terrible linux hotfix with real solution :)
            if platform.system().lower() in ["linux", "darwin"]:
                common_publish_meta_path = "/" + common_publish_meta_path

            self.log.info(
                "Publish meta path: {}".format(common_publish_meta_path))

            self.log.info(full_exp_files)
            self.log.info("collecting layer: {}".format(layer_name))
            # Get layer specific settings, might be overrides
            colorspace_data = lib.get_color_management_preferences()
            data = {
                "subset": expected_layer_name,
                "attachTo": attach_to,
                "setMembers": layer_name,
                "multipartExr": multipart,
                "review": render_instance.data.get("review") or False,
                "publish": True,

                "handleStart": handle_start,
                "handleEnd": handle_end,
                "frameStart": frame_start,
                "frameEnd": frame_end,
                "frameStartHandle": frame_start_handle,
                "frameEndHandle": frame_end_handle,
                "byFrameStep": int(
                    self.get_render_attribute("byFrameStep",
                                              layer=layer_name)),
                "renderer": self.get_render_attribute(
                    "currentRenderer", layer=layer_name).lower(),
                # instance subset
                "family": "renderlayer",
                "families": ["renderlayer"],
                "asset": asset,
                "time": get_formatted_current_time(),
                "author": context.data["user"],
                # Add source to allow tracing back to the scene from
                # which was submitted originally
                "source": filepath,
                "expectedFiles": full_exp_files,
                "publishRenderMetadataFolder": common_publish_meta_path,
                "renderProducts": layer_render_products,
                "resolutionWidth": lib.get_attr_in_layer(
                    "defaultResolution.width", layer=layer_name
                ),
                "resolutionHeight": lib.get_attr_in_layer(
                    "defaultResolution.height", layer=layer_name
                ),
                "pixelAspect": lib.get_attr_in_layer(
                    "defaultResolution.pixelAspect", layer=layer_name
                ),
                "tileRendering": render_instance.data.get("tileRendering") or False,  # noqa: E501
                "tilesX": render_instance.data.get("tilesX") or 2,
                "tilesY": render_instance.data.get("tilesY") or 2,
                "priority": render_instance.data.get("priority"),
                "convertToScanline": render_instance.data.get(
                    "convertToScanline") or False,
                "useReferencedAovs": render_instance.data.get(
                    "useReferencedAovs") or render_instance.data.get(
                        "vrayUseReferencedAovs") or False,
                "aovSeparator": layer_render_products.layer_data.aov_separator,  # noqa: E501
                "renderSetupIncludeLights": render_instance.data.get(
                    "renderSetupIncludeLights"
                ),
                "colorspaceConfig": colorspace_data["config"],
                "colorspaceDisplay": colorspace_data["display"],
                "colorspaceView": colorspace_data["view"],
                "strict_error_checking": render_instance.data.get(
<<<<<<< HEAD
                    "strict_error_checking"
=======
                    "strict_error_checking", True
>>>>>>> 5a78cb0f
                )
            }

            # Collect Deadline url if Deadline module is enabled
            deadline_settings = (
                context.data["system_settings"]["modules"]["deadline"]
            )
            if deadline_settings["enabled"]:
                data["deadlineUrl"] = render_instance.data.get("deadlineUrl")

            if self.sync_workfile_version:
                data["version"] = context.data["version"]

                for instance in context:
                    if instance.data['family'] == "workfile":
                        instance.data["version"] = context.data["version"]

            # handle standalone renderers
            if render_instance.data.get("vrayScene") is True:
                data["families"].append("vrayscene_render")

            if render_instance.data.get("assScene") is True:
                data["families"].append("assscene_render")

            # Include (optional) global settings
            # Get global overrides and translate to Deadline values
            overrides = self.parse_options(str(render_globals))
            data.update(**overrides)

            # get string values for pools
            primary_pool = overrides["renderGlobals"]["Pool"]
            secondary_pool = overrides["renderGlobals"].get("SecondaryPool")
            data["primaryPool"] = primary_pool
            data["secondaryPool"] = secondary_pool

            # Define nice label
            label = "{0} ({1})".format(expected_layer_name, data["asset"])
            label += "  [{0}-{1}]".format(
                int(data["frameStartHandle"]), int(data["frameEndHandle"])
            )

            instance = context.create_instance(expected_layer_name)
            instance.data["label"] = label
            instance.data["farm"] = True
            instance.data.update(data)

    def parse_options(self, render_globals):
        """Get all overrides with a value, skip those without.

        Here's the kicker. These globals override defaults in the submission
        integrator, but an empty value means no overriding is made.
        Otherwise, Frames would override the default frames set under globals.

        Args:
            render_globals (str): collection of render globals

        Returns:
            dict: only overrides with values

        """
        attributes = lib.read(render_globals)

        options = {"renderGlobals": {}}
        options["renderGlobals"]["Priority"] = attributes["priority"]

        # Check for specific pools
        pool_a, pool_b = self._discover_pools(attributes)
        options["renderGlobals"].update({"Pool": pool_a})
        if pool_b:
            options["renderGlobals"].update({"SecondaryPool": pool_b})

        # Machine list
        machine_list = attributes["machineList"]
        if machine_list:
            key = "Whitelist" if attributes["whitelist"] else "Blacklist"
            options["renderGlobals"][key] = machine_list

        # Suspend publish job
        state = "Suspended" if attributes["suspendPublishJob"] else "Active"
        options["publishJobState"] = state

        chunksize = attributes.get("framesPerTask", 1)
        options["renderGlobals"]["ChunkSize"] = chunksize

        # Override frames should be False if extendFrames is False. This is
        # to ensure it doesn't go off doing crazy unpredictable things
        override_frames = False
        extend_frames = attributes.get("extendFrames", False)
        if extend_frames:
            override_frames = attributes.get("overrideExistingFrame", False)

        options["extendFrames"] = extend_frames
        options["overrideExistingFrame"] = override_frames

        maya_render_plugin = "MayaBatch"

        options["mayaRenderPlugin"] = maya_render_plugin

        return options

    def _discover_pools(self, attributes):

        pool_a = None
        pool_b = None

        # Check for specific pools
        pool_b = []
        if "primaryPool" in attributes:
            pool_a = attributes["primaryPool"]
            if "secondaryPool" in attributes:
                pool_b = attributes["secondaryPool"]

        else:
            # Backwards compatibility
            pool_str = attributes.get("pools", None)
            if pool_str:
                pool_a, pool_b = pool_str.split(";")

        # Ensure empty entry token is caught
        if pool_b == "-":
            pool_b = None

        return pool_a, pool_b

    @staticmethod
    def get_render_attribute(attr, layer):
        """Get attribute from render options.

        Args:
            attr (str): name of attribute to be looked up
            layer (str): name of render layer

        Returns:
            Attribute value

        """
        return lib.get_attr_in_layer(
            "defaultRenderGlobals.{}".format(attr), layer=layer
        )<|MERGE_RESOLUTION|>--- conflicted
+++ resolved
@@ -322,11 +322,7 @@
                 "colorspaceDisplay": colorspace_data["display"],
                 "colorspaceView": colorspace_data["view"],
                 "strict_error_checking": render_instance.data.get(
-<<<<<<< HEAD
-                    "strict_error_checking"
-=======
                     "strict_error_checking", True
->>>>>>> 5a78cb0f
                 )
             }
 
