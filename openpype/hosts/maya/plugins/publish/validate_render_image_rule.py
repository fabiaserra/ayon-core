<<<<<<< HEAD
import os

=======
import pyblish.api
>>>>>>> 956432eb
from maya import cmds

from openpype.pipeline.publish import (
    PublishValidationError, RepairAction, ValidateContentsOrder)


class ValidateRenderImageRule(pyblish.api.InstancePlugin):
    """Validates Maya Workpace "images" file rule matches project settings.

    This validates against the configured default render image folder:
        Studio Settings > Project > Maya >
        Render Settings > Default render image folder.

    """

    order = ValidateContentsOrder
    label = "Images File Rule (Workspace)"
    hosts = ["maya"]
    families = ["renderlayer"]
    actions = [RepairAction]

    def process(self, instance):

        required_images_rule = os.path.normpath(
            self.get_default_render_image_folder(instance)
        )
        current_images_rule = os.path.normpath(
            cmds.workspace(fileRuleEntry="images")
        )

        if current_images_rule != required_images_rule:
            raise PublishValidationError(
                (
                    "Invalid workspace `images` file rule value: '{}'. "
                    "Must be set to: '{}'"
                ).format(current_images_rule, required_images_rule))

    @classmethod
    def repair(cls, instance):

        required_images_rule = cls.get_default_render_image_folder(instance)
        current_images_rule = cmds.workspace(fileRuleEntry="images")

        if current_images_rule != required_images_rule:
            cmds.workspace(fileRule=("images", required_images_rule))
            cmds.workspace(saveWorkspace=True)

    @classmethod
    def get_default_render_image_folder(cls, instance):
        staging_dir = instance.data.get("stagingDir")
        if staging_dir:
            cls.log.debug(
                "Staging dir found: \"{}\". Ignoring setting from "
                "`project_settings/maya/RenderSettings/"
                "default_render_image_folder`.".format(staging_dir)
            )
            return staging_dir

        return instance.context.data.get('project_settings')\
            .get('maya') \
            .get('RenderSettings') \
            .get('default_render_image_folder')<|MERGE_RESOLUTION|>--- conflicted
+++ resolved
@@ -1,9 +1,7 @@
-<<<<<<< HEAD
 import os
 
-=======
 import pyblish.api
->>>>>>> 956432eb
+
 from maya import cmds
 
 from openpype.pipeline.publish import (
