--- conflicted
+++ resolved
@@ -604,24 +604,15 @@
             global_aov = self._get_attr(aov, "globalAov")
             if global_aov:
                 for camera in cameras:
-<<<<<<< HEAD
                     product = RenderProduct(
                         productName=name,
                         ext=ext,
                         aov=aov_name,
                         driver=ai_driver,
-                        multipart=multipart,
+                        multipart=self.multipart,
                         camera=camera,
                         colorspace=colorspace
                     )
-=======
-                    product = RenderProduct(productName=name,
-                                            ext=ext,
-                                            aov=aov_name,
-                                            driver=ai_driver,
-                                            multipart=self.multipart,
-                                            camera=camera)
->>>>>>> e7f2a3c2
                     products.append(product)
 
             all_light_groups = self._get_attr(aov, "lightGroups")
@@ -877,12 +868,8 @@
                         productName="",
                         ext=default_ext,
                         camera=camera,
-<<<<<<< HEAD
                         colorspace=lib.get_color_management_output_transform(),
-                        multipart=multipart
-=======
                         multipart=self.multipart
->>>>>>> e7f2a3c2
                     )
                 )
 
