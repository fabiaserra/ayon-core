--- conflicted
+++ resolved
@@ -1,18 +1,6 @@
 import json
 import os
-<<<<<<< HEAD
-import json
-from abc import (
-    ABCMeta
-)
-import six
-import re
-
-from maya import cmds
-from maya.app.renderSetup.model import renderSetup
-=======
 from abc import ABCMeta
->>>>>>> 9d702a93
 
 import qargparse
 import six
@@ -23,30 +11,10 @@
 from openpype.pipeline import AVALON_CONTAINER_ID, Anatomy, CreatedInstance
 from openpype.pipeline import Creator as NewCreator
 from openpype.pipeline import (
-<<<<<<< HEAD
-    legacy_io,
-    LoaderPlugin,
-    get_representation_path,
-    AVALON_CONTAINER_ID,
-    Anatomy,
-    LegacyCreator,
-    Creator as NewCreator,
-    CreatedInstance,
-    CreatorError
-)
-from openpype.lib import BoolDef
-from .lib import imprint, read
-from openpype.pipeline.load import LoadError
-from openpype.settings import get_project_settings
-
-from .pipeline import containerise
-from . import lib
-=======
     CreatorError, LegacyCreator, LoaderPlugin, get_representation_path,
     legacy_io)
 from openpype.pipeline.load import LoadError
 from openpype.settings import get_project_settings
->>>>>>> 9d702a93
 
 from . import lib
 from .lib import imprint, read
