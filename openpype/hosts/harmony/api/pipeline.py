import os
from pathlib import Path
import logging

import pyblish.api

from openpype import lib
from openpype.lib import register_event_callback
from openpype.pipeline import (
    register_loader_plugin_path,
    register_creator_plugin_path,
    deregister_loader_plugin_path,
    deregister_creator_plugin_path,
    AVALON_CONTAINER_ID,
)
<<<<<<< HEAD
from openpype.pipeline.load import get_outdated_containers
=======
from openpype.pipeline.context_tools import get_current_project_asset
>>>>>>> bc1f3941
import openpype.hosts.harmony
import openpype.hosts.harmony.api as harmony


log = logging.getLogger("openpype.hosts.harmony")

HOST_DIR = os.path.dirname(os.path.abspath(openpype.hosts.harmony.__file__))
PLUGINS_DIR = os.path.join(HOST_DIR, "plugins")
PUBLISH_PATH = os.path.join(PLUGINS_DIR, "publish")
LOAD_PATH = os.path.join(PLUGINS_DIR, "load")
CREATE_PATH = os.path.join(PLUGINS_DIR, "create")
INVENTORY_PATH = os.path.join(PLUGINS_DIR, "inventory")


def set_scene_settings(settings):
    """Set correct scene settings in Harmony.

    Args:
        settings (dict): Scene settings.

    Returns:
        dict: Dictionary of settings to set.

    """
    harmony.send(
        {"function": "PypeHarmony.setSceneSettings", "args": settings})


def get_asset_settings():
    """Get settings on current asset from database.

    Returns:
        dict: Scene data.

    """

    asset_doc = get_current_project_asset()
    asset_data = asset_doc["data"]
    fps = asset_data.get("fps")
    frame_start = asset_data.get("frameStart")
    frame_end = asset_data.get("frameEnd")
    handle_start = asset_data.get("handleStart")
    handle_end = asset_data.get("handleEnd")
    resolution_width = asset_data.get("resolutionWidth")
    resolution_height = asset_data.get("resolutionHeight")
    entity_type = asset_data.get("entityType")

    scene_data = {
        "fps": fps,
        "frameStart": frame_start,
        "frameEnd": frame_end,
        "handleStart": handle_start,
        "handleEnd": handle_end,
        "resolutionWidth": resolution_width,
        "resolutionHeight": resolution_height,
        "entityType": entity_type
    }

    return scene_data


def ensure_scene_settings():
    """Validate if Harmony scene has valid settings."""
    settings = get_asset_settings()

    invalid_settings = []
    valid_settings = {}
    for key, value in settings.items():
        if value is None:
            invalid_settings.append(key)
        else:
            valid_settings[key] = value

    # Warn about missing attributes.
    if invalid_settings:
        msg = "Missing attributes:"
        for item in invalid_settings:
            msg += f"\n{item}"

        harmony.send(
            {"function": "PypeHarmony.message", "args": msg})

    set_scene_settings(valid_settings)


def check_inventory():
    """Check is scene contains outdated containers.

    If it does it will colorize outdated nodes and display warning message
    in Harmony.
    """

    outdated_containers = get_outdated_containers()
    if not outdated_containers:
        return

    # Colour nodes.
    outdated_nodes = []
    for container in outdated_containers:
        if container["loader"] == "ImageSequenceLoader":
            outdated_nodes.append(
                harmony.find_node_by_name(container["name"], "READ")
            )
    harmony.send({"function": "PypeHarmony.setColor", "args": outdated_nodes})

    # Warn about outdated containers.
    msg = "There are outdated containers in the scene."
    harmony.send({"function": "PypeHarmony.message", "args": msg})


def application_launch(event):
    """Event that is executed after Harmony is launched."""
    # FIXME: This is breaking server <-> client communication.
    # It is now moved so it it manually called.
    # ensure_scene_settings()
    # check_inventory()
    # fills OPENPYPE_HARMONY_JS
    pype_harmony_path = Path(__file__).parent.parent / "js" / "PypeHarmony.js"
    pype_harmony_js = pype_harmony_path.read_text()

    # go through js/creators, loaders and publish folders and load all scripts
    script = ""
    for item in ["creators", "loaders", "publish"]:
        dir_to_scan = Path(__file__).parent.parent / "js" / item
        for child in dir_to_scan.iterdir():
            script += child.read_text()

    # send scripts to Harmony
    harmony.send({"script": pype_harmony_js})
    harmony.send({"script": script})
    inject_avalon_js()


def export_template(backdrops, nodes, filepath):
    """Export Template to file.

    Args:
        backdrops (list): List of backdrops to export.
        nodes (list): List of nodes to export.
        filepath (str): Path where to save Template.

    """
    harmony.send({
        "function": "PypeHarmony.exportTemplate",
        "args": [
            backdrops,
            nodes,
            os.path.basename(filepath),
            os.path.dirname(filepath)
        ]
    })


def install():
    """Install Pype as host config."""
    print("Installing Pype config ...")

    pyblish.api.register_host("harmony")
    pyblish.api.register_plugin_path(PUBLISH_PATH)
    register_loader_plugin_path(LOAD_PATH)
    register_creator_plugin_path(CREATE_PATH)
    log.info(PUBLISH_PATH)

    # Register callbacks.
    pyblish.api.register_callback(
        "instanceToggled", on_pyblish_instance_toggled
    )

    register_event_callback("application.launched", application_launch)


def uninstall():
    pyblish.api.deregister_plugin_path(PUBLISH_PATH)
    deregister_loader_plugin_path(LOAD_PATH)
    deregister_creator_plugin_path(CREATE_PATH)


def on_pyblish_instance_toggled(instance, old_value, new_value):
    """Toggle node enabling on instance toggles."""
    node = None
    if instance.data.get("setMembers"):
        node = instance.data["setMembers"][0]

    if node:
        harmony.send(
            {
                "function": "PypeHarmony.toggleInstance",
                "args": [node, new_value]
            }
        )


def inject_avalon_js():
    """Inject AvalonHarmony.js into Harmony."""
    avalon_harmony_js = Path(__file__).parent.joinpath("js/AvalonHarmony.js")
    script = avalon_harmony_js.read_text()
    # send AvalonHarmony.js to Harmony
    harmony.send({"script": script})


def ls():
    """Yields containers from Harmony scene.

    This is the host-equivalent of api.ls(), but instead of listing
    assets on disk, it lists assets already loaded in Harmony; once loaded
    they are called 'containers'.

    Yields:
        dict: container
    """
    objects = harmony.get_scene_data() or {}
    for _, data in objects.items():
        # Skip non-tagged objects.
        if not data:
            continue

        # Filter to only containers.
        if "container" not in data.get("id"):
            continue

        if not data.get("objectName"):  # backward compatibility
            data["objectName"] = data["name"]
        yield data


def list_instances(remove_orphaned=True):
    """
        List all created instances from current workfile which
        will be published.

        Pulls from File > File Info

        For SubsetManager, by default it check if instance has matching node
        in the scene, if not, instance gets deleted from metadata.

        Returns:
            (list) of dictionaries matching instances format
    """
    objects = harmony.get_scene_data() or {}
    instances = []
    for key, data in objects.items():
        # Skip non-tagged objects.
        if not data:
            continue

        # Filter out containers.
        if "container" in data.get("id"):
            continue

        data['uuid'] = key

        if remove_orphaned:
            node_name = key.split("/")[-1]
            located_node = harmony.find_node_by_name(node_name, 'WRITE')
            if not located_node:
                print("Removing orphaned instance {}".format(key))
                harmony.remove(key)
                continue

        instances.append(data)

    return instances


def remove_instance(instance):
    """
        Remove instance from current workfile metadata and from scene!

        Updates metadata of current file in File > File Info and removes
        icon highlight on group layer.

        For SubsetManager

        Args:
            instance (dict): instance representation from subsetmanager model
    """
    node = instance.get("uuid")
    harmony.remove(node)
    harmony.delete_node(node)


def select_instance(instance):
    """
        Select instance in Node View

        Args:
            instance (dict): instance representation from subsetmanager model
    """
    harmony.select_nodes([instance.get("uuid")])


def containerise(name,
                 namespace,
                 node,
                 context,
                 loader=None,
                 suffix=None,
                 nodes=None):
    """Imprint node with metadata.

    Containerisation enables a tracking of version, author and origin
    for loaded assets.

    Arguments:
        name (str): Name of resulting assembly.
        namespace (str): Namespace under which to host container.
        node (str): Node to containerise.
        context (dict): Asset information.
        loader (str, optional): Name of loader used to produce this container.
        suffix (str, optional): Suffix of container, defaults to `_CON`.

    Returns:
        container (str): Path of container assembly.
    """
    if not nodes:
        nodes = []

    data = {
        "schema": "openpype:container-2.0",
        "id": AVALON_CONTAINER_ID,
        "name": name,
        "namespace": namespace,
        "loader": str(loader),
        "representation": str(context["representation"]["_id"]),
        "nodes": nodes
    }

    harmony.imprint(node, data)

    return node<|MERGE_RESOLUTION|>--- conflicted
+++ resolved
@@ -4,7 +4,6 @@
 
 import pyblish.api
 
-from openpype import lib
 from openpype.lib import register_event_callback
 from openpype.pipeline import (
     register_loader_plugin_path,
@@ -13,11 +12,8 @@
     deregister_creator_plugin_path,
     AVALON_CONTAINER_ID,
 )
-<<<<<<< HEAD
 from openpype.pipeline.load import get_outdated_containers
-=======
 from openpype.pipeline.context_tools import get_current_project_asset
->>>>>>> bc1f3941
 import openpype.hosts.harmony
 import openpype.hosts.harmony.api as harmony
 
