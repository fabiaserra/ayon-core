# -*- coding: utf-8 -*-
"""Implementation of Pype commands."""
import os
import sys
import json
<<<<<<< HEAD
import click
from datetime import datetime
=======
import time
>>>>>>> 74257d5a

from openpype.lib import PypeLogger
from openpype.api import get_app_environments_for_context
from openpype.lib.plugin_tools import parse_json, get_batch_asset_task_info
from openpype.lib.remote_publish import (
    get_webpublish_conn,
    start_webpublish_log,
    publish_and_log,
    fail_batch,
    find_variant_key
)


class PypeCommands:
    """Class implementing commands used by Pype.

    Most of its methods are called by :mod:`cli` module.
    """
    @staticmethod
    def launch_tray(debug=False):
        PypeLogger.set_process_name("Tray")

        from openpype.tools import tray

        tray.main()

    @staticmethod
    def launch_settings_gui(dev):
        from openpype.tools import settings

        # TODO change argument options to allow enum of user roles
        if dev:
            user_role = "developer"
        else:
            user_role = "manager"
        settings.main(user_role)

    @staticmethod
    def add_modules(click_func):
        from openpype.modules import ModulesManager

        manager = ModulesManager()
        for module in manager.modules:
            if hasattr(module, "cli"):
                module.cli(click_func)
        return click_func

    @staticmethod
    def launch_eventservercli(*args):
        from openpype_modules.ftrack.ftrack_server.event_server_cli import (
            run_event_server
        )
        return run_event_server(*args)

    @staticmethod
    def launch_webpublisher_webservercli(*args, **kwargs):
        from openpype.hosts.webpublisher.webserver_service.webserver_cli \
            import (run_webserver)
        return run_webserver(*args, **kwargs)

    @staticmethod
    def launch_standalone_publisher():
        from openpype.tools import standalonepublish
        standalonepublish.main()

    @staticmethod
    def publish(paths, targets=None):
        """Start headless publishing.

        Publish use json from passed paths argument.

        Args:
            paths (list): Paths to jsons.
            targets (string): What module should be targeted
                (to choose validator for example)

        Raises:
            RuntimeError: When there is no path to process.
        """
        if not any(paths):
            raise RuntimeError("No publish paths specified")

        from openpype import install, uninstall
        from openpype.api import Logger

        # Register target and host
        import pyblish.api
        import pyblish.util

        env = get_app_environments_for_context(
            os.environ["AVALON_PROJECT"],
            os.environ["AVALON_ASSET"],
            os.environ["AVALON_TASK"],
            os.environ["AVALON_APP_NAME"]
        )
        os.environ.update(env)

        log = Logger.get_logger()

        install()

        pyblish.api.register_target("filesequence")
        pyblish.api.register_host("shell")

        if targets:
            for target in targets:
                pyblish.api.register_target(target)

        os.environ["OPENPYPE_PUBLISH_DATA"] = os.pathsep.join(paths)

        log.info("Running publish ...")

        # Error exit as soon as any error occurs.
        error_format = "Failed {plugin.__name__}: {error} -- {error.traceback}"

        for result in pyblish.util.publish_iter():
            if result["error"]:
                log.error(error_format.format(**result))
                uninstall()
                sys.exit(1)

        log.info("Publish finished.")
        uninstall()

    @staticmethod
    def remotepublishfromapp(project, batch_dir, host, user, targets=None):
        """Opens installed variant of 'host' and run remote publish there.

            Currently implemented and tested for Photoshop where customer
            wants to process uploaded .psd file and publish collected layers
            from there.

            Checks if no other batches are running (status =='in_progress). If
            so, it sleeps for SLEEP (this is separate process),
            waits for WAIT_FOR seconds altogether.

            Requires installed host application on the machine.

            Runs publish process as user would, in automatic fashion.
        """
        SLEEP = 5  # seconds for another loop check for concurrently runs
        WAIT_FOR = 300  # seconds to wait for conc. runs

        from openpype import install, uninstall
        from openpype.api import Logger

        log = Logger.get_logger()

        log.info("remotepublishphotoshop command")

        install()

        from openpype.lib import ApplicationManager
        application_manager = ApplicationManager()

        found_variant_key = find_variant_key(application_manager, host)

        app_name = "{}/{}".format(host, found_variant_key)

        batch_data = None
        if batch_dir and os.path.exists(batch_dir):
            batch_data = parse_json(os.path.join(batch_dir, "manifest.json"))

        if not batch_data:
            raise ValueError(
                "Cannot parse batch meta in {} folder".format(batch_dir))

        asset, task_name, _task_type = get_batch_asset_task_info(
            batch_data["context"])

        # processing from app expects JUST ONE task in batch and 1 workfile
        task_dir_name = batch_data["tasks"][0]
        task_data = parse_json(os.path.join(batch_dir, task_dir_name,
                                            "manifest.json"))

        workfile_path = os.path.join(batch_dir,
                                     task_dir_name,
                                     task_data["files"][0])

        print("workfile_path {}".format(workfile_path))

        _, batch_id = os.path.split(batch_dir)
        dbcon = get_webpublish_conn()
        # safer to start logging here, launch might be broken altogether
        _id = start_webpublish_log(dbcon, batch_id, user)

        in_progress = True
        slept_times = 0
        while in_progress:
            batches_in_progress = list(dbcon.find({
                "status": "in_progress"
            }))
            if len(batches_in_progress) > 1:
                if slept_times * SLEEP >= WAIT_FOR:
                    fail_batch(_id, batches_in_progress, dbcon)

                print("Another batch running, sleeping for a bit")
                time.sleep(SLEEP)
                slept_times += 1
            else:
                in_progress = False

        # must have for proper launch of app
        env = get_app_environments_for_context(
            project,
            asset,
            task_name,
            app_name
        )
        os.environ.update(env)

        os.environ["OPENPYPE_PUBLISH_DATA"] = batch_dir
        os.environ["IS_HEADLESS"] = "true"
        # must pass identifier to update log lines for a batch
        os.environ["BATCH_LOG_ID"] = str(_id)

        data = {
            "last_workfile_path": workfile_path,
            "start_last_workfile": True
        }

        launched_app = application_manager.launch(app_name, **data)

        while launched_app.poll() is None:
            time.sleep(0.5)

        uninstall()

    @staticmethod
    def remotepublish(project, batch_path, host, user, targets=None):
        """Start headless publishing.

        Used to publish rendered assets, workfiles etc.

        Publish use json from passed paths argument.

        Args:
            project (str): project to publish (only single context is expected
                per call of remotepublish
            batch_path (str): Path batch folder. Contains subfolders with
                resources (workfile, another subfolder 'renders' etc.)
            targets (string): What module should be targeted
                (to choose validator for example)
            host (string)
            user (string): email address for webpublisher

        Raises:
            RuntimeError: When there is no path to process.
        """
        if not batch_path:
            raise RuntimeError("No publish paths specified")

        from openpype import install, uninstall
        from openpype.api import Logger

        # Register target and host
        import pyblish.api
        import pyblish.util

        log = Logger.get_logger()

        log.info("remotepublish command")

        install()

        if host:
            pyblish.api.register_host(host)

        if targets:
            if isinstance(targets, str):
                targets = [targets]
            for target in targets:
                pyblish.api.register_target(target)

        os.environ["OPENPYPE_PUBLISH_DATA"] = batch_path
        os.environ["AVALON_PROJECT"] = project
        os.environ["AVALON_APP"] = host

        import avalon.api
        from openpype.hosts.webpublisher import api as webpublisher

        avalon.api.install(webpublisher)

        log.info("Running publish ...")

        _, batch_id = os.path.split(batch_path)
        dbcon = get_webpublish_conn()
        _id = start_webpublish_log(dbcon, batch_id, user)

        publish_and_log(dbcon, _id, log)

        log.info("Publish finished.")
        uninstall()

    @staticmethod
    def extractenvironments(output_json_path, project, asset, task, app):
        env = os.environ.copy()
        if all((project, asset, task, app)):
            from openpype.api import get_app_environments_for_context
            env = get_app_environments_for_context(
                project, asset, task, app, env
            )

        output_dir = os.path.dirname(output_json_path)
        if not os.path.exists(output_dir):
            os.makedirs(output_dir)

        with open(output_json_path, "w") as file_stream:
            json.dump(env, file_stream, indent=4)

    @staticmethod
    def launch_project_manager():
        from openpype.tools import project_manager

        project_manager.main()

    def texture_copy(self, project, asset, path):
        pass

    def run_application(self, app, project, asset, task, tools, arguments):
        pass

    def validate_jsons(self):
        pass

    def run_tests(self, folder, mark, pyargs):
        """
            Runs tests from 'folder'

            Args:
                 folder (str): relative path to folder with tests
                 mark (str): label to run tests marked by it (slow etc)
                 pyargs (str): package path to test
        """
        print("run_tests")
        import subprocess

        if folder:
            folder = " ".join(list(folder))
        else:
            folder = "../tests"

        mark_str = pyargs_str = ''
        if mark:
            mark_str = "-m {}".format(mark)

        if pyargs:
            pyargs_str = "--pyargs {}".format(pyargs)

        cmd = "pytest {} {} {}".format(folder, mark_str, pyargs_str)
        print("Running {}".format(cmd))
        subprocess.run(cmd)<|MERGE_RESOLUTION|>--- conflicted
+++ resolved
@@ -3,12 +3,7 @@
 import os
 import sys
 import json
-<<<<<<< HEAD
-import click
-from datetime import datetime
-=======
 import time
->>>>>>> 74257d5a
 
 from openpype.lib import PypeLogger
 from openpype.api import get_app_environments_for_context
