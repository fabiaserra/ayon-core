import hou

import os
import attr
import getpass
from datetime import datetime
import pyblish.api

from openpype.pipeline import legacy_io
from openpype.tests.lib import is_in_tests
from openpype_modules.deadline import abstract_submit_deadline
from openpype_modules.deadline.abstract_submit_deadline import DeadlineJobInfo
from openpype.lib import is_running_from_build


@attr.s
class DeadlinePluginInfo():
    SceneFile = attr.ib(default=None)
    OutputDriver = attr.ib(default=None)
    Version = attr.ib(default=None)
    IgnoreInputs = attr.ib(default=True)


class HoudiniSubmitDeadline(abstract_submit_deadline.AbstractSubmitDeadline):
    """Submit Solaris USD Render ROPs to Deadline.

    Renders are submitted to a Deadline Web Service as
    supplied via the environment variable AVALON_DEADLINE.

    Target "local":
        Even though this does *not* render locally this is seen as
        a 'local' submission as it is the regular way of submitting
        a Houdini render locally.

    """

    label = "Submit Render to Deadline"
    order = pyblish.api.IntegratorOrder
    hosts = ["houdini"]
    families = ["usdrender",
                "redshift_rop",
<<<<<<< HEAD
                "mantra_rop",
                "karma_rop"]
=======
                "arnold_rop"]
>>>>>>> 5218b655
    targets = ["local"]
    use_published = True

    def get_job_info(self):
        job_info = DeadlineJobInfo(Plugin="Houdini")

        instance = self._instance
        context = instance.context

        filepath = context.data["currentFile"]
        filename = os.path.basename(filepath)

        job_info.Name = "%s - %s" % (filename, instance.name)
        job_info.BatchName = filename
        job_info.Plugin = "Houdini"
        job_info.UserName = context.data.get(
            "deadlineUser", getpass.getuser())

        if is_in_tests():
            job_info.BatchName += datetime.now().strftime("%d%m%Y%H%M%S")

        # Deadline requires integers in frame range
        frames = "{start}-{end}x{step}".format(
            start=int(instance.data["frameStart"]),
            end=int(instance.data["frameEnd"]),
            step=int(instance.data["byFrameStep"]),
        )
        job_info.Frames = frames

        job_info.Pool = instance.data.get("primaryPool")
        job_info.SecondaryPool = instance.data.get("secondaryPool")
        job_info.ChunkSize = instance.data.get("chunkSize", 10)
        job_info.Comment = context.data.get("comment")

        keys = [
            "FTRACK_API_KEY",
            "FTRACK_API_USER",
            "FTRACK_SERVER",
            "OPENPYPE_SG_USER",
            "AVALON_PROJECT",
            "AVALON_ASSET",
            "AVALON_TASK",
            "AVALON_APP_NAME",
            "OPENPYPE_DEV",
            "OPENPYPE_LOG_NO_COLORS",
            "OPENPYPE_VERSION"
        ]

        # Add OpenPype version if we are running from build.
        if is_running_from_build():
            keys.append("OPENPYPE_VERSION")

        # Add mongo url if it's enabled
        if self._instance.context.data.get("deadlinePassMongoUrl"):
            keys.append("OPENPYPE_MONGO")

        environment = dict({key: os.environ[key] for key in keys
                            if key in os.environ}, **legacy_io.Session)
        for key in keys:
            value = environment.get(key)
            if value:
                job_info.EnvironmentKeyValue[key] = value

        # to recognize job from PYPE for turning Event On/Off
        job_info.EnvironmentKeyValue["OPENPYPE_RENDER_JOB"] = "1"

        for i, filepath in enumerate(instance.data["files"]):
            dirname = os.path.dirname(filepath)
            fname = os.path.basename(filepath)
            job_info.OutputDirectory += dirname.replace("\\", "/")
            job_info.OutputFilename += fname

        return job_info

    def get_plugin_info(self):

        instance = self._instance
        context = instance.context

        # Output driver to render
        driver = hou.node(instance.data["instance_node"])
        hou_major_minor = hou.applicationVersionString().rsplit(".", 1)[0]

        plugin_info = DeadlinePluginInfo(
            SceneFile=context.data["currentFile"],
            OutputDriver=driver.path(),
            Version=hou_major_minor,
            IgnoreInputs=True
        )

        return attr.asdict(plugin_info)

    def process(self, instance):
        super(HoudiniSubmitDeadline, self).process(instance)

        # TODO: Avoid the need for this logic here, needed for submit publish
        # Store output dir for unified publisher (filesequence)
        output_dir = os.path.dirname(instance.data["files"][0])
        instance.data["outputDir"] = output_dir
        instance.data["toBeRenderedOn"] = "deadline"<|MERGE_RESOLUTION|>--- conflicted
+++ resolved
@@ -39,12 +39,9 @@
     hosts = ["houdini"]
     families = ["usdrender",
                 "redshift_rop",
-<<<<<<< HEAD
+                "arnold_rop",
                 "mantra_rop",
                 "karma_rop"]
-=======
-                "arnold_rop"]
->>>>>>> 5218b655
     targets = ["local"]
     use_published = True
 
