# -*- coding: utf-8 -*-
"""Submit publishing job to farm."""
import os
import json
import re
from copy import copy, deepcopy
import requests
import clique

import pyblish.api

from openpype import AYON_SERVER_ENABLED
from openpype.client import (
    get_last_version_by_subset_name,
)
<<<<<<< HEAD
from openpype.pipeline import (
    legacy_io,
)
from openpype import AYON_SERVER_ENABLED
from openpype.pipeline import publish
=======
from openpype.pipeline import publish, legacy_io
>>>>>>> c71aae5f
from openpype.lib import EnumDef, is_running_from_build
from openpype.tests.lib import is_in_tests

from openpype.pipeline.farm.pyblish_functions import (
    create_skeleton_instance,
    create_instances_for_aov,
    attach_instances_to_subset,
    prepare_representations,
    create_metadata_path
)


def get_resource_files(resources, frame_range=None):
    """Get resource files at given path.

    If `frame_range` is specified those outside will be removed.

    Arguments:
        resources (list): List of resources
        frame_range (list): Frame range to apply override

    Returns:
        list of str: list of collected resources

    """
    res_collections, _ = clique.assemble(resources)
    assert len(res_collections) == 1, "Multiple collections found"
    res_collection = res_collections[0]

    # Remove any frames
    if frame_range is not None:
        for frame in frame_range:
            if frame not in res_collection.indexes:
                continue
            res_collection.indexes.remove(frame)

    return list(res_collection)


class ProcessSubmittedJobOnFarm(pyblish.api.InstancePlugin,
                                publish.OpenPypePyblishPluginMixin,
                                publish.ColormanagedPyblishPluginMixin):
    """Process Job submitted on farm.

    These jobs are dependent on a deadline or muster job
    submission prior to this plug-in.

    - In case of Deadline, it creates dependent job on farm publishing
      rendered image sequence.

    - In case of Muster, there is no need for such thing as dependent job,
      post action will be executed and rendered sequence will be published.

    Options in instance.data:
        - deadlineSubmissionJob (dict, Required): The returned .json
          data from the job submission to deadline.

        - musterSubmissionJob (dict, Required): same as deadline.

        - outputDir (str, Required): The output directory where the metadata
            file should be generated. It's assumed that this will also be
            final folder containing the output files.

        - ext (str, Optional): The extension (including `.`) that is required
            in the output filename to be picked up for image sequence
            publishing.

        - publishJobState (str, Optional): "Active" or "Suspended"
            This defaults to "Suspended"

        - expectedFiles (list or dict): explained below

    """

    label = "Submit image sequence jobs to Deadline or Muster"
    order = pyblish.api.IntegratorOrder + 0.2
    icon = "tractor"

    targets = ["local"]

    hosts = ["fusion", "max", "maya", "nuke", "houdini",
             "celaction", "aftereffects", "harmony"]

    families = ["render.farm", "prerender.farm",
                "renderlayer", "imagesequence",
                "vrayscene", "maxrender",
                "arnold_rop", "mantra_rop",
                "karma_rop", "vray_rop",
                "redshift_rop"]

    aov_filter = {"maya": [r".*([Bb]eauty).*"],
                  "aftereffects": [r".*"],  # for everything from AE
                  "harmony": [r".*"],  # for everything from AE
                  "celaction": [r".*"],
                  "max": [r".*"]}

    environ_job_filter = [
        "OPENPYPE_METADATA_FILE"
    ]

    environ_keys = [
        "FTRACK_API_USER",
        "FTRACK_API_KEY",
        "FTRACK_SERVER",
        "AVALON_APP_NAME",
        "OPENPYPE_USERNAME",
        "OPENPYPE_SG_USER"
    ]

    # custom deadline attributes
    deadline_department = ""
    deadline_pool = ""
    deadline_pool_secondary = ""
    deadline_group = ""
    deadline_chunk_size = 1
    deadline_priority = None

    # regex for finding frame number in string
    R_FRAME_NUMBER = re.compile(r'.+\.(?P<frame>[0-9]+)\..+')

    # mapping of instance properties to be transferred to new instance
    #     for every specified family
    instance_transfer = {
        "slate": ["slateFrames", "slate"],
        "review": ["lutPath"],
        "render2d": ["bakingNukeScripts", "version"],
        "renderlayer": ["convertToScanline"]
    }

    # list of family names to transfer to new family if present
    families_transfer = ["render3d", "render2d", "ftrack", "slate"]
    plugin_pype_version = "3.0"

    # script path for publish_filesequence.py
    publishing_script = None

    # poor man exclusion
    skip_integration_repre_list = []

    def _submit_deadline_post_job(self, instance, job, instances):
        """Submit publish job to Deadline.

        Deadline specific code separated from :meth:`process` for sake of
        more universal code. Muster post job is sent directly by Muster
        submitter, so this type of code isn't necessary for it.

        Returns:
            (str): deadline_publish_job_id
        """
        data = instance.data.copy()
        subset = data["subset"]
        job_name = "Publish - {subset}".format(subset=subset)

        anatomy = instance.context.data['anatomy']

        # instance.data.get("subset") != instances[0]["subset"]
        # 'Main' vs 'renderMain'
        override_version = None
        instance_version = instance.data.get("version")  # take this if exists
        if instance_version != 1:
            override_version = instance_version

        output_dir = self._get_publish_folder(
            anatomy,
            deepcopy(instance.data["anatomyData"]),
            instance.data.get("asset"),
            instances[0]["subset"],
            instance.context,
            instances[0]["family"],
            override_version
        )

        # Transfer the environment from the original job to this dependent
        # job so they use the same environment
        metadata_path, rootless_metadata_path = \
            create_metadata_path(instance, anatomy)

        environment = {
            "AVALON_PROJECT": instance.context.data["projectName"],
            "AVALON_ASSET": instance.context.data["asset"],
            "AVALON_TASK": instance.context.data["task"],
            "OPENPYPE_USERNAME": instance.context.data["user"],
            "OPENPYPE_LOG_NO_COLORS": "1",
            "IS_TEST": str(int(is_in_tests()))
        }

        if AYON_SERVER_ENABLED:
            environment["AYON_PUBLISH_JOB"] = "1"
            environment["AYON_RENDER_JOB"] = "0"
            environment["AYON_REMOTE_PUBLISH"] = "0"
            environment["AYON_BUNDLE_NAME"] = os.environ["AYON_BUNDLE_NAME"]
            deadline_plugin = "Ayon"
        else:
            environment["OPENPYPE_PUBLISH_JOB"] = "1"
            environment["OPENPYPE_RENDER_JOB"] = "0"
            environment["OPENPYPE_REMOTE_PUBLISH"] = "0"
            deadline_plugin = "Openpype"
            # Add OpenPype version if we are running from build.
            if is_running_from_build():
                self.environ_keys.append("OPENPYPE_VERSION")

        # add environments from self.environ_keys
        for env_key in self.environ_keys:
            if os.getenv(env_key):
                environment[env_key] = os.environ[env_key]

        # pass environment keys from self.environ_job_filter
        job_environ = job["Props"].get("Env", {})
        for env_j_key in self.environ_job_filter:
            if job_environ.get(env_j_key):
                environment[env_j_key] = job_environ[env_j_key]

        # Add mongo url if it's enabled
        if instance.context.data.get("deadlinePassMongoUrl"):
            mongo_url = os.environ.get("OPENPYPE_MONGO")
            if mongo_url:
                environment["OPENPYPE_MONGO"] = mongo_url

        priority = self.deadline_priority or instance.data.get("priority", 50)

        instance_settings = self.get_attr_values_from_data(instance.data)
        initial_status = instance_settings.get("publishJobState", "Active")
        # TODO: Remove this backwards compatibility of `suspend_publish`
        if instance.data.get("suspend_publish"):
            initial_status = "Suspended"

        args = [
            "--headless",
            'publish',
            '"{}"'.format(rootless_metadata_path),
            "--targets", "deadline",
            "--targets", "farm"
        ]

        if is_in_tests():
            args.append("--automatic-tests")

        # Generate the payload for Deadline submission
        secondary_pool = (
            self.deadline_pool_secondary or instance.data.get("secondaryPool")
        )
        payload = {
            "JobInfo": {
                "Plugin": deadline_plugin,
                "BatchName": job["Props"]["Batch"],
                "Name": job_name,
                "UserName": job["Props"]["User"],
                "Comment": instance.context.data.get("comment", ""),

                "Department": self.deadline_department,
                "ChunkSize": self.deadline_chunk_size,
                "Priority": priority,
                "InitialStatus": initial_status,

                "Group": self.deadline_group,
                "Pool": self.deadline_pool or instance.data.get("primaryPool"),
                "SecondaryPool": secondary_pool,
                # ensure the outputdirectory with correct slashes
                "OutputDirectory0": output_dir.replace("\\", "/")
            },
            "PluginInfo": {
                "Version": self.plugin_pype_version,
                "Arguments": " ".join(args),
                "SingleFrameOnly": "True",
            },
            # Mandatory for Deadline, may be empty
            "AuxFiles": [],
        }

        # add assembly jobs as dependencies
        if instance.data.get("tileRendering"):
            self.log.info("Adding tile assembly jobs as dependencies...")
            job_index = 0
            for assembly_id in instance.data.get("assemblySubmissionJobs"):
                payload["JobInfo"]["JobDependency{}".format(
                    job_index)] = assembly_id  # noqa: E501
                job_index += 1
        elif instance.data.get("bakingSubmissionJobs"):
            self.log.info("Adding baking submission jobs as dependencies...")
            job_index = 0
            for assembly_id in instance.data["bakingSubmissionJobs"]:
                payload["JobInfo"]["JobDependency{}".format(
                    job_index)] = assembly_id  # noqa: E501
                job_index += 1
        else:
            payload["JobInfo"]["JobDependency0"] = job["_id"]

        for index, (key_, value_) in enumerate(environment.items()):
            payload["JobInfo"].update(
                {
                    "EnvironmentKeyValue%d"
                    % index: "{key}={value}".format(
                        key=key_, value=value_
                    )
                }
            )
        # remove secondary pool
        payload["JobInfo"].pop("SecondaryPool", None)

        self.log.info("Submitting Deadline job ...")

        url = "{}/api/jobs".format(self.deadline_url)
        response = requests.post(url, json=payload, timeout=10)
        if not response.ok:
            raise Exception(response.text)

        deadline_publish_job_id = response.json()["_id"]

        return deadline_publish_job_id


    def process(self, instance):
        # type: (pyblish.api.Instance) -> None
        """Process plugin.

        Detect type of render farm submission and create and post dependent
        job in case of Deadline. It creates json file with metadata needed for
        publishing in directory of render.

        Args:
            instance (pyblish.api.Instance): Instance data.

        """
        if not instance.data.get("farm"):
            self.log.debug("Skipping local instance.")
            return

        anatomy = instance.context.data["anatomy"]

        instance_skeleton_data = create_skeleton_instance(
            instance, families_transfer=self.families_transfer,
            instance_transfer=self.instance_transfer)
        """
        if content of `expectedFiles` list are dictionaries, we will handle
        it as list of AOVs, creating instance for every one of them.

        Example:
        --------

        expectedFiles = [
            {
                "beauty": [
                    "foo_v01.0001.exr",
                    "foo_v01.0002.exr"
                ],

                "Z": [
                    "boo_v01.0001.exr",
                    "boo_v01.0002.exr"
                ]
            }
        ]

        This will create instances for `beauty` and `Z` subset
        adding those files to their respective representations.

        If we have only list of files, we collect all file sequences.
        More then one doesn't probably make sense, but we'll handle it
        like creating one instance with multiple representations.

        Example:
        --------

        expectedFiles = [
            "foo_v01.0001.exr",
            "foo_v01.0002.exr",
            "xxx_v01.0001.exr",
            "xxx_v01.0002.exr"
        ]

        This will result in one instance with two representations:
        `foo` and `xxx`
        """
        do_not_add_review = False
        if instance.data.get("review") is False:
            self.log.debug("Instance has review explicitly disabled.")
            do_not_add_review = True

        if isinstance(instance.data.get("expectedFiles")[0], dict):
            instances = create_instances_for_aov(
                instance, instance_skeleton_data,
                self.aov_filter, self.skip_integration_repre_list,
                do_not_add_review)
        else:
            representations = prepare_representations(
                instance_skeleton_data,
                instance.data.get("expectedFiles"),
                anatomy,
                self.aov_filter,
                self.skip_integration_repre_list,
                do_not_add_review,
                instance.context,
                self
            )

            if "representations" not in instance_skeleton_data.keys():
                instance_skeleton_data["representations"] = []

            # add representation
            instance_skeleton_data["representations"] += representations
            instances = [instance_skeleton_data]

        # attach instances to subset
        if instance.data.get("attachTo"):
            instances = attach_instances_to_subset(
                instance.data.get("attachTo"), instances
            )

        r''' SUBMiT PUBLiSH JOB 2 D34DLiN3
          ____
        '     '            .---.  .---. .--. .---. .--..--..--..--. .---.
        |     |   --= \   |  .  \/   _|/    \|  .  \  ||  ||   \  |/   _|
        | JOB |   --= /   |  |  ||  __|  ..  |  |  |  |;_ ||  \   ||  __|
        |     |           |____./ \.__|._||_.|___./|_____|||__|\__|\.___|
        ._____.

        '''

        render_job = None
        submission_type = ""
        if instance.data.get("toBeRenderedOn") == "deadline":
            render_job = instance.data.pop("deadlineSubmissionJob", None)
            submission_type = "deadline"

        if instance.data.get("toBeRenderedOn") == "muster":
            render_job = instance.data.pop("musterSubmissionJob", None)
            submission_type = "muster"

        if not render_job and instance.data.get("tileRendering") is False:
            raise AssertionError(("Cannot continue without valid Deadline "
                                  "or Muster submission."))

        if not render_job:
            import getpass

            render_job = {}
            self.log.info("Faking job data ...")
            render_job["Props"] = {}
            # Render job doesn't exist because we do not have prior submission.
            # We still use data from it so lets fake it.
            #
            # Batch name reflect original scene name

            if instance.data.get("assemblySubmissionJobs"):
                render_job["Props"]["Batch"] = instance.data.get(
                    "jobBatchName")
            else:
                batch = os.path.splitext(os.path.basename(
                    instance.context.data.get("currentFile")))[0]
                render_job["Props"]["Batch"] = batch
            # User is deadline user
            render_job["Props"]["User"] = instance.context.data.get(
                "deadlineUser", getpass.getuser())

            render_job["Props"]["Env"] = {
                "FTRACK_API_USER": os.environ.get("FTRACK_API_USER"),
                "FTRACK_API_KEY": os.environ.get("FTRACK_API_KEY"),
                "FTRACK_SERVER": os.environ.get("FTRACK_SERVER"),
            }

        if submission_type == "deadline":
            # get default deadline webservice url from deadline module
            self.deadline_url = instance.context.data["defaultDeadline"]
            # if custom one is set in instance, use that
            if instance.data.get("deadlineUrl"):
                self.deadline_url = instance.data.get("deadlineUrl")
            assert self.deadline_url, "Requires Deadline Webservice URL"

            deadline_publish_job_id = \
                self._submit_deadline_post_job(instance, render_job, instances)

            # Inject deadline url to instances.
            for inst in instances:
                inst["deadlineUrl"] = self.deadline_url

        # publish job file
        publish_job = {
            "asset": instance_skeleton_data["asset"],
            "frameStart": instance_skeleton_data["frameStart"],
            "frameEnd": instance_skeleton_data["frameEnd"],
            "fps": instance_skeleton_data["fps"],
            "source": instance_skeleton_data["source"],
            "user": instance.context.data["user"],
            "version": instance.context.data["version"],  # workfile version
            "intent": instance.context.data.get("intent"),
            "comment": instance.context.data.get("comment"),
            "job": render_job or None,
            "session": legacy_io.Session.copy(),
            "instances": instances
        }

        if deadline_publish_job_id:
            publish_job["deadline_publish_job_id"] = deadline_publish_job_id

        # add audio to metadata file if available
        audio_file = instance.context.data.get("audioFile")
        if audio_file and os.path.isfile(audio_file):
            publish_job.update({"audio": audio_file})

        # pass Ftrack credentials in case of Muster
        if submission_type == "muster":
            ftrack = {
                "FTRACK_API_USER": os.environ.get("FTRACK_API_USER"),
                "FTRACK_API_KEY": os.environ.get("FTRACK_API_KEY"),
                "FTRACK_SERVER": os.environ.get("FTRACK_SERVER"),
            }
            publish_job.update({"ftrack": ftrack})

        metadata_path, rootless_metadata_path = \
            create_metadata_path(instance, anatomy)

        with open(metadata_path, "w") as f:
            json.dump(publish_job, f, indent=4, sort_keys=True)

    def _get_publish_folder(self, anatomy, template_data,
                            asset, subset, context,
                            family, version=None):
        """
            Extracted logic to pre-calculate real publish folder, which is
            calculated in IntegrateNew inside of Deadline process.
            This should match logic in:
                'collect_anatomy_instance_data' - to
                    get correct anatomy, family, version for subset and
                'collect_resources_path'
                    get publish_path

        Args:
            anatomy (openpype.pipeline.anatomy.Anatomy):
            template_data (dict): pre-calculated collected data for process
            asset (string): asset name
            subset (string): subset name (actually group name of subset)
            family (string): for current deadline process it's always 'render'
                TODO - for generic use family needs to be dynamically
                    calculated like IntegrateNew does
            version (int): override version from instance if exists

        Returns:
            (string): publish folder where rendered and published files will
                be stored
                based on 'publish' template
        """

        project_name = context.data["projectName"]
        if not version:
            version = get_last_version_by_subset_name(
                project_name,
                subset,
                asset_name=asset
            )
            if version:
                version = int(version["name"]) + 1
            else:
                version = 1

        host_name = context.data["hostName"]
        task_info = template_data.get("task") or {}

        template_name = publish.get_publish_template_name(
            project_name,
            host_name,
            family,
            task_info.get("name"),
            task_info.get("type"),
        )

        template_data["subset"] = subset
        template_data["family"] = family
        template_data["version"] = version

        render_templates = anatomy.templates_obj[template_name]
        if "folder" in render_templates:
            publish_folder = render_templates["folder"].format_strict(
                template_data
            )
        else:
            # solve deprecated situation when `folder` key is not underneath
            # `publish` anatomy
            self.log.warning((
                "Deprecation warning: Anatomy does not have set `folder`"
                " key underneath `publish` (in global of for project `{}`)."
            ).format(project_name))

            file_path = render_templates["path"].format_strict(template_data)
            publish_folder = os.path.dirname(file_path)

        return publish_folder

    @classmethod
    def get_attribute_defs(cls):
        return [
            EnumDef("publishJobState",
                    label="Publish Job State",
                    items=["Active", "Suspended"],
                    default="Active")
        ]<|MERGE_RESOLUTION|>--- conflicted
+++ resolved
@@ -13,15 +13,7 @@
 from openpype.client import (
     get_last_version_by_subset_name,
 )
-<<<<<<< HEAD
-from openpype.pipeline import (
-    legacy_io,
-)
-from openpype import AYON_SERVER_ENABLED
-from openpype.pipeline import publish
-=======
 from openpype.pipeline import publish, legacy_io
->>>>>>> c71aae5f
 from openpype.lib import EnumDef, is_running_from_build
 from openpype.tests.lib import is_in_tests
 
