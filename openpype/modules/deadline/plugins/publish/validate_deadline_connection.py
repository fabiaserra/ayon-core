--- conflicted
+++ resolved
@@ -21,13 +21,8 @@
         if instance.data.get("deadlineUrl"):
             deadline_url = instance.data.get("deadlineUrl")
             self.log.debug(
-<<<<<<< HEAD
-                "We have deadline URL on instance {}".format(
-                    deadline_url))
-=======
                 "We have deadline URL on instance {}".format(deadline_url)
             )
->>>>>>> e426aca7
         assert deadline_url, "Requires Deadline Webservice URL"
 
         if deadline_url not in self.responses:
