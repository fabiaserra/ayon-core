--- conflicted
+++ resolved
@@ -12,9 +12,6 @@
 current_dir = os.path.dirname(os.path.abspath(__file__))
 
 
-<<<<<<< HEAD
-def get_colors_data():
-=======
 def _get_colors_raw_data():
     """Read data file with stylesheet fill values.
 
@@ -29,14 +26,11 @@
 
 def get_colors_data():
     """Only color data from stylesheet data."""
->>>>>>> d86787a5
     data = _get_colors_raw_data()
     return data.get("color") or {}
 
 
 def _convert_color_values_to_objects(value):
-<<<<<<< HEAD
-=======
     """Parse all string values in dictionary to Color definitions.
 
     Recursive function calling itself if value is dictionary.
@@ -48,7 +42,6 @@
     Raises:
         TypeError: If value in color data do not contain string of dictionary.
     """
->>>>>>> d86787a5
     if isinstance(value, dict):
         output = {}
         for _key, _value in value.items():
@@ -63,14 +56,11 @@
 
 
 def get_objected_colors():
-<<<<<<< HEAD
-=======
     """Colors parsed from stylesheet data into color definitions.
 
     Returns:
         dict: Parsed color objects by keys in data.
     """
->>>>>>> d86787a5
     colors_data = get_colors_data()
     output = {}
     for key, value in colors_data.items():
@@ -78,16 +68,6 @@
     return output
 
 
-<<<<<<< HEAD
-def _get_colors_raw_data():
-    data_path = os.path.join(current_dir, "data.json")
-    with open(data_path, "r") as data_stream:
-        data = json.load(data_stream)
-    return data
-
-
-=======
->>>>>>> d86787a5
 def _load_stylesheet():
     """Load strylesheet and trigger all related callbacks.
 
