--- conflicted
+++ resolved
@@ -1,10 +1,6 @@
 name = "core"
 title = "Core"
-<<<<<<< HEAD
-version = "0.3.4-ax.1"
-=======
-version = "0.4.0"
->>>>>>> e646d2d3
+version = "0.4.0-ax.1"
 
 client_dir = "ayon_core"
 
