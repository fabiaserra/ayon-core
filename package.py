--- conflicted
+++ resolved
@@ -1,10 +1,6 @@
 name = "core"
 title = "Core"
-<<<<<<< HEAD
-version = "0.4.1-ax.1"
-=======
-version = "0.4.1"
->>>>>>> 48a62019
+version = "0.4.1-ax.2"
 
 client_dir = "ayon_core"
 
