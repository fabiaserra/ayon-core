--- conflicted
+++ resolved
@@ -68,15 +68,11 @@
         default_factory=ValidateLoadedPluginModel,
         title="Validate Loaded Plugin"
     )
-<<<<<<< HEAD
-    ValidateRenderPasses: BasicValidateModel = Field(
+    ValidateRenderPasses: BasicValidateModel = SettingsField(
         default_factory=BasicValidateModel,
         title="Validate Render Passes"
     )
-    ExtractModelObj: BasicValidateModel = Field(
-=======
     ExtractModelObj: BasicValidateModel = SettingsField(
->>>>>>> b921d438
         default_factory=BasicValidateModel,
         title="Extract OBJ",
         section="Extractors"
