{
    "applications": {
        "maya": {
            "enabled": true,
            "label": "Maya",
            "icon": "{}/app_icons/maya.png",
            "host_name": "maya",
            "environment": "{\n  \"MAYA_DISABLE_CLIC_IPM\": \"Yes\",\n  \"MAYA_DISABLE_CIP\": \"Yes\",\n  \"MAYA_DISABLE_CER\": \"Yes\",\n  \"PYMEL_SKIP_MEL_INIT\": \"Yes\",\n  \"LC_ALL\": \"C\"\n}\n",
            "variants": [
                {
                    "name": "2025",
                    "label": "2025",
                    "executables": {
                        "windows": [
                            "C:\\Program Files\\Autodesk\\Maya2025\\bin\\maya.exe"
                        ],
                        "darwin": ["/Applications/Autodesk/maya2025/Maya.app"],
                        "linux": [
                            "/usr/autodesk/maya2025/bin/maya"
                        ]
                    },
                    "arguments": {
                        "windows": [],
                        "darwin": [],
                        "linux": []
                    },
                    "environment": "{\n  \"MAYA_VERSION\": \"2025\"\n}",
                    "use_python_2": false
                },
                {
                    "name": "2024",
                    "label": "2024",
                    "executables": {
                        "windows": [
                            "C:\\Program Files\\Autodesk\\Maya2024\\bin\\maya.exe"
                        ],
                        "darwin": ["/Applications/Autodesk/maya2024/Maya.app"],
                        "linux": [
                            "/usr/autodesk/maya2024/bin/maya"
                        ]
                    },
                    "arguments": {
                        "windows": [],
                        "darwin": [],
                        "linux": []
                    },
                    "environment": "{\n  \"MAYA_VERSION\": \"2024\"\n}",
                    "use_python_2": false
                },
                {
                    "name": "2023",
                    "label": "2023",
                    "executables": {
                        "windows": [
                            "C:\\Program Files\\Autodesk\\Maya2023\\bin\\maya.exe"
                        ],
                        "darwin": ["/Applications/Autodesk/maya2023/Maya.app"],
                        "linux": [
                            "/usr/autodesk/maya2023/bin/maya"
                        ]
                    },
                    "arguments": {
                        "windows": [],
                        "darwin": [],
                        "linux": []
                    },
                    "environment": "{\n  \"MAYA_VERSION\": \"2023\"\n}",
                    "use_python_2": false
                },
                {
                    "name": "2022",
                    "label": "2022",
                    "executables": {
                        "windows": [
                            "C:\\Program Files\\Autodesk\\Maya2022\\bin\\maya.exe"
                        ],
                        "darwin": ["/Applications/Autodesk/maya2022/Maya.app"],
                        "linux": [
                            "/usr/autodesk/maya2022/bin/maya"
                        ]
                    },
                    "arguments": {
                        "windows": [],
                        "darwin": [],
                        "linux": []
                    },
                    "environment": "{\n  \"MAYA_VERSION\": \"2022\"\n}",
                    "use_python_2": true
                }
            ]
        },
        "mayapy": {
            "enabled": true,
            "label": "Maya",
            "icon": "{}/app_icons/maya.png",
            "host_name": "maya",
            "environment": "{\n  \"MAYA_DISABLE_CLIC_IPM\": \"Yes\",\n  \"MAYA_DISABLE_CIP\": \"Yes\",\n  \"MAYA_DISABLE_CER\": \"Yes\",\n  \"PYMEL_SKIP_MEL_INIT\": \"Yes\",\n  \"LC_ALL\": \"C\"\n}\n",
            "variants": [
                {
                    "name": "2024",
                    "label": "2024",
                    "executables": {
                        "windows": [
                            "C:\\Program Files\\Autodesk\\Maya2024\\bin\\mayapy.exe"
                        ],
                        "darwin": [],
                        "linux": [
                            "/usr/autodesk/maya2024/bin/mayapy"
                        ]
                    },
                    "arguments": {
                        "windows": [],
                        "darwin": [],
                        "linux": []
                    },
                    "environment": "{\n  \"MAYA_VERSION\": \"2024\"\n}",
                    "use_python_2": false
                },
                {
                    "name": "2023",
                    "label": "2023",
                    "executables": {
                        "windows": [
                            "C:\\Program Files\\Autodesk\\Maya2023\\bin\\mayapy.exe"
                        ],
                        "darwin": [],
                        "linux": [
                            "/usr/autodesk/maya2023/bin/mayapy"
                        ]
                    },
                    "arguments": {
                        "windows": [],
                        "darwin": [],
                        "linux": []
                    },
                    "environment": "{\n  \"MAYA_VERSION\": \"2023\"\n}",
                    "use_python_2": false
                }
            ]
        },
        "adsk_3dsmax": {
            "enabled": true,
            "label": "3ds Max",
            "icon": "{}/app_icons/3dsmax.png",
            "host_name": "max",
            "environment": "{\n    \"ADSK_3DSMAX_STARTUPSCRIPTS_ADDON_DIR\": \"{OPENPYPE_ROOT}/openpype/hosts/max/startup\"\n}",
            "variants": [
                {
                    "name": "2024",
                    "use_python_2": false,
                    "executables": {
                        "windows": [
                            "C:\\Program Files\\Autodesk\\3ds Max 2024\\3dsmax.exe"
                        ],
                        "darwin": [],
                        "linux": []
                    },
                    "arguments": {
                        "windows": [],
                        "darwin": [],
                        "linux": []
                    },
                    "environment": "{\n    \"3DSMAX_VERSION\": \"2024\"\n}"
                },
                {
                    "name": "2023",
                    "use_python_2": false,
                    "executables": {
                        "windows": [
                            "C:\\Program Files\\Autodesk\\3ds Max 2023\\3dsmax.exe"
                        ],
                        "darwin": [],
                        "linux": []
                    },
                    "arguments": {
                        "windows": [],
                        "darwin": [],
                        "linux": []
                    },
                    "environment": "{\n    \"3DSMAX_VERSION\": \"2023\"\n}"
                }
            ]
        },
        "flame": {
            "enabled": true,
            "label": "Flame",
            "icon": "{}/app_icons/flame.png",
            "host_name": "flame",
            "environment": "{\n    \"FLAME_SCRIPT_DIRS\": {\n        \"windows\": \"\",\n        \"darwin\": \"\",\n        \"linux\": \"\"\n    },\n    \"FLAME_WIRETAP_HOSTNAME\": \"\",\n    \"FLAME_WIRETAP_VOLUME\": \"stonefs\",\n    \"FLAME_WIRETAP_GROUP\": \"staff\"\n}",
            "variants": [
                {
                    "name": "2021",
                    "label": "2021",
                    "executables": {
                        "windows": [],
                        "darwin": [
                            "/opt/Autodesk/flame_2021/bin/flame.app/Contents/MacOS/startApp"
                        ],
                        "linux": [
                            "/opt/Autodesk/flame_2021/bin/startApplication"
                        ]
                    },
                    "arguments": {
                        "windows": [],
                        "darwin": [],
                        "linux": []
                    },
                    "environment": "{\n    \"AYON_FLAME_PYTHON_EXEC\": \"/opt/Autodesk/python/2021/bin/python2.7\",\n    \"AYON_FLAME_PYTHONPATH\": \"/opt/Autodesk/flame_2021/python\",\n    \"AYON_WIRETAP_TOOLS\": \"/opt/Autodesk/wiretap/tools/2021\"\n}",
                    "use_python_2": true
                },
                {
                    "name": "2021_1",
                    "label": "2021.1",
                    "executables": {
                        "windows": [],
                        "darwin": [
                            "/opt/Autodesk/flame_2021.1/bin/flame.app/Contents/MacOS/startApp"
                        ],
                        "linux": [
                            "/opt/Autodesk/flame_2021.1/bin/startApplication"
                        ]
                    },
                    "arguments": {
                        "windows": [],
                        "darwin": [],
                        "linux": []
                    },
                    "environment": "{\n  \"AYON_FLAME_PYTHON_EXEC\": \"/opt/Autodesk/python/2021.1/bin/python2.7\",\n  \"AYON_FLAME_PYTHONPATH\": \"/opt/Autodesk/flame_2021.1/python\",\n  \"AYON_WIRETAP_TOOLS\": \"/opt/Autodesk/wiretap/tools/2021.1\"\n}",
                    "use_python_2": true
                }
            ]
        },
        "nuke": {
            "enabled": true,
            "label": "Nuke",
            "icon": "{}/app_icons/nuke.png",
            "host_name": "nuke",
            "environment": "{\n    \"NUKE_PATH\": [\n        \"{NUKE_PATH}\",\n        \"{OPENPYPE_STUDIO_PLUGINS}/nuke\"\n    ]\n}",
            "variants": [
                {
                    "name": "15-0",
                    "label": "15.0",
                    "executables": {
                        "windows": [
                            "C:\\Program Files\\Nuke15.0v2\\Nuke15.0.exe"
                        ],
                        "darwin": [
                            "/Applications/Nuke15.0v2/Nuke15.0v2.app"
                        ],
                        "linux": [
                            "/usr/local/Nuke5.0v2/Nuke15.0"
                        ]
                    },
                    "arguments": {
                        "windows": [],
                        "darwin": [],
                        "linux": []
                    },
                    "environment": "{}",
                    "use_python_2": false
                },
                {
                    "name": "14-0",
                    "label": "14.0",
                    "executables": {
                        "windows": [
                            "C:\\Program Files\\Nuke14.0v5\\Nuke14.0.exe"
                        ],
                        "darwin": [
                            "/Applications/Nuke14.0v5/Nuke14.0v5.app"
                        ],
                        "linux": [
                            "/usr/local/Nuke14.0v5/Nuke14.0"
                        ]
                    },
                    "arguments": {
                        "windows": [],
                        "darwin": [],
                        "linux": []
                    },
                    "environment": "{}",
                    "use_python_2": false
                },
                {
                    "name": "13-2",
                    "label": "13.2",
                    "executables": {
                        "windows": [
                            "C:\\Program Files\\Nuke13.2v5\\Nuke13.2.exe"
                        ],
                        "darwin": [
                            "/Applications/Nuke13.2v5/Nuke13.2v5.app"
                        ],
                        "linux": [
                            "/usr/local/Nuke13.2v5/Nuke13.2"
                        ]
                    },
                    "arguments": {
                        "windows": [],
                        "darwin": [],
                        "linux": []
                    },
                    "environment": "{}",
                    "use_python_2": false
                }
            ]
        },
        "nukeassist": {
            "enabled": true,
            "label": "Nuke Assist",
            "icon": "{}/app_icons/nuke.png",
            "host_name": "nuke",
            "environment": "{\n    \"NUKE_PATH\": [\n        \"{NUKE_PATH}\",\n        \"{OPENPYPE_STUDIO_PLUGINS}/nuke\"\n    ]\n}",
            "variants": [
                {
                    "name": "15-0",
                    "label": "15.0",
                    "executables": {
                        "windows": [
                            "C:\\Program Files\\Nuke15.0v2\\Nuke15.0.exe"
                        ],
                        "darwin": [
                            "/Applications/Nuke15.0v2/NukeAssist15.0v2.app"
                        ],
                        "linux": [
                            "/usr/local/Nuke5.0v2/Nuke15.0"
                        ]
                    },
                    "arguments": {
                        "windows": ["--nukeassist"],
                        "darwin": [],
                        "linux": ["--nukeassist"]
                    },
                    "environment": "{}",
                    "use_python_2": false
                },
                {
                    "name": "14-0",
                    "label": "14.0",
                    "executables": {
                        "windows": [
                            "C:\\Program Files\\Nuke14.0v5\\Nuke14.0.exe"
                        ],
                        "darwin": [
                            "/Applications/Nuke14.0v5/NukeAssist14.0v5.app"
                        ],
                        "linux": [
                            "/usr/local/Nuke14.0v5/Nuke14.0"
                        ]
                    },
                    "arguments": {
                        "windows": ["--nukeassist"],
                        "darwin": [],
                        "linux": ["--nukeassist"]
                    },
                    "environment": "{}",
                    "use_python_2": false
                },
                {
                    "name": "13-2",
                    "label": "13.2",
                    "executables": {
                        "windows": [
                            "C:\\Program Files\\Nuke13.2v5\\Nuke13.2.exe"
                        ],
                        "darwin": [
                            "/Applications/Nuke13.2v5/NukeAssist13.2v5.app"
                        ],
                        "linux": [
                            "/usr/local/Nuke13.2v5/Nuke13.2"
                        ]
                    },
                    "arguments": {
                        "windows": ["--nukeassist"],
                        "darwin": [],
                        "linux": ["--nukeassist"]
                    },
                    "environment": "{}",
                    "use_python_2": false
                }
            ]
        },
        "nukex": {
            "enabled": true,
            "label": "Nuke X",
            "icon": "{}/app_icons/nukex.png",
            "host_name": "nuke",
            "environment": "{\n    \"NUKE_PATH\": [\n        \"{NUKE_PATH}\",\n        \"{OPENPYPE_STUDIO_PLUGINS}/nuke\"\n    ]\n}",
            "variants": [
                {
                    "name": "15-0",
                    "label": "15.0",
                    "executables": {
                        "windows": [
                            "C:\\Program Files\\Nuke15.0v2\\Nuke15.0.exe"
                        ],
                        "darwin": [
                            "/Applications/Nuke15.0v2/NukeX15.0v2.app"
                        ],
                        "linux": [
                            "/usr/local/Nuke5.0v2/Nuke15.0"
                        ]
                    },
                    "arguments": {
                        "windows": ["--nukex"],
                        "darwin": [],
                        "linux": ["--nukex"]
                    },
                    "environment": "{}",
                    "use_python_2": false
                },
                {
                    "name": "14-0",
                    "label": "14.0",
                    "executables": {
                        "windows": [
                            "C:\\Program Files\\Nuke14.0v5\\Nuke14.0.exe"
                        ],
                        "darwin": [
                            "/Applications/Nuke14.0v5/NukeX14.0v5.app"
                        ],
                        "linux": [
                            "/usr/local/Nuke14.0v5/Nuke14.0"
                        ]
                    },
                    "arguments": {
                        "windows": ["--nukex"],
                        "darwin": [],
                        "linux": ["--nukex"]
                    },
                    "environment": "{}",
                    "use_python_2": false
                },
                {
                    "name": "13-2",
                    "label": "13.2",
                    "executables": {
                        "windows": [
                            "C:\\Program Files\\Nuke13.2v5\\Nuke13.2.exe"
                        ],
                        "darwin": [
                            "/Applications/Nuke13.2v5/NukeX13.2v5.app"
                        ],
                        "linux": [
                            "/usr/local/Nuke13.2v5/Nuke13.2"
                        ]
                    },
                    "arguments": {
                        "windows": ["--nukex"],
                        "darwin": [],
                        "linux": ["--nukex"]
                    },
                    "environment": "{}",
                    "use_python_2": false
                }
            ]
        },
        "nukestudio": {
            "enabled": true,
            "label": "Nuke Studio",
            "icon": "{}/app_icons/nukestudio.png",
            "host_name": "hiero",
            "environment": "{\n    \"WORKFILES_STARTUP\": \"0\",\n    \"TAG_ASSETBUILD_STARTUP\": \"0\"\n}",
            "variants": [
                {
                    "name": "15-0",
                    "label": "15.0",
                    "executables": {
                        "windows": [
                            "C:\\Program Files\\Nuke15.0v2\\Nuke15.0.exe"
                        ],
                        "darwin": [
                            "/Applications/Nuke15.0v2/NukeStudio15.0v2.app"
                        ],
                        "linux": [
                            "/usr/local/Nuke5.0v2/Nuke15.0"
                        ]
                    },
                    "arguments": {
                        "windows": ["--studio"],
                        "darwin": [],
                        "linux": ["--studio"]
                    },
                    "environment": "{}",
                    "use_python_2": false
                },
                {
                    "name": "14-0",
                    "label": "14.0",
                    "executables": {
                        "windows": [
                            "C:\\Program Files\\Nuke14.0v5\\Nuke14.0.exe"
                        ],
                        "darwin": [
                            "/Applications/Nuke14.0v5/NukeStudio14.0v5.app"
                        ],
                        "linux": [
                            "/usr/local/Nuke14.0v5/Nuke14.0"
                        ]
                    },
                    "arguments": {
                        "windows": ["--studio"],
                        "darwin": [],
                        "linux": ["--studio"]
                    },
                    "environment": "{}",
                    "use_python_2": false
                },
                {
                    "name": "13-2",
                    "label": "13.2",
                    "executables": {
                        "windows": [
                            "C:\\Program Files\\Nuke13.2v5\\Nuke13.2.exe"
                        ],
                        "darwin": [
                            "/Applications/Nuke13.2v5/NukeStudio13.2v5.app"
                        ],
                        "linux": [
                            "/usr/local/Nuke13.2v5/Nuke13.2"
                        ]
                    },
                    "arguments": {
                        "windows": ["--studio"],
                        "darwin": [],
                        "linux": ["--studio"]
                    },
                    "environment": "{}",
                    "use_python_2": false
                }
            ]
        },
        "hiero": {
            "enabled": true,
            "label": "Hiero",
            "icon": "{}/app_icons/hiero.png",
            "host_name": "hiero",
            "environment": "{\n    \"WORKFILES_STARTUP\": \"0\",\n    \"TAG_ASSETBUILD_STARTUP\": \"0\"\n}",
            "variants": [
                {
                    "name": "15-0",
                    "label": "15.0",
                    "executables": {
                        "windows": [
                            "C:\\Program Files\\Nuke15.0v2\\Nuke15.0.exe"
                        ],
                        "darwin": [
                            "/Applications/Nuke15.0v2/Hiero15.0v2.app"
                        ],
                        "linux": [
                            "/usr/local/Nuke5.0v2/Nuke15.0"
                        ]
                    },
                    "arguments": {
                        "windows": ["--hiero"],
                        "darwin": [],
                        "linux": ["--hiero"]
                    },
                    "environment": "{}",
                    "use_python_2": false
                },
                {
                    "name": "14-0",
                    "label": "14.0",
                    "executables": {
                        "windows": [
                            "C:\\Program Files\\Nuke14.0v5\\Nuke14.0.exe"
                        ],
                        "darwin": [
                            "/Applications/Nuke14.0v5/Hiero14.0v5.app"
                        ],
                        "linux": [
                            "/usr/local/Nuke14.0v5/Nuke14.0"
                        ]
                    },
                    "arguments": {
                        "windows": ["--hiero"],
                        "darwin": [],
                        "linux": ["--hiero"]
                    },
                    "environment": "{}",
                    "use_python_2": false
                },
                {
                    "name": "13-2",
                    "label": "13.2",
                    "executables": {
                        "windows": [
                            "C:\\Program Files\\Nuke13.2v5\\Nuke13.2.exe"
                        ],
                        "darwin": [
                            "/Applications/Nuke13.2v5/Hiero13.2v5.app"
                        ],
                        "linux": [
                            "/usr/local/Nuke13.2v5/Nuke13.2"
                        ]
                    },
                    "arguments": {
                        "windows": ["--hiero"],
                        "darwin": [],
                        "linux": ["--hiero"]
                    },
                    "environment": "{}",
                    "use_python_2": false
                }
            ]
        },
        "fusion": {
            "enabled": true,
            "label": "Fusion",
            "icon": "{}/app_icons/fusion.png",
            "host_name": "fusion",
            "environment": "{\n    \"FUSION_PYTHON3_HOME\": {\n        \"windows\": \"{LOCALAPPDATA}/Programs/Python/Python36\",\n        \"darwin\": \"~/Library/Python/3.6/bin\",\n        \"linux\": \"/opt/Python/3.6/bin\"\n    }\n}",
            "variants": [
                {
                    "name": "18",
                    "label": "18",
                    "executables": {
                        "windows": [
                            "C:\\Program Files\\Blackmagic Design\\Fusion 18\\Fusion.exe"
                        ],
                        "darwin": [],
                        "linux": []
                    },
                    "arguments": {
                        "windows": [],
                        "darwin": [],
                        "linux": []
                    },
                    "environment": "{}"
                },
                {
                    "name": "17",
                    "label": "17",
                    "executables": {
                        "windows": [
                            "C:\\Program Files\\Blackmagic Design\\Fusion 17\\Fusion.exe"
                        ],
                        "darwin": [],
                        "linux": []
                    },
                    "arguments": {
                        "windows": [],
                        "darwin": [],
                        "linux": []
                    },
                    "environment": "{}"
                },
                {
                    "name": "16",
                    "label": "16",
                    "executables": {
                        "windows": [
                            "C:\\Program Files\\Blackmagic Design\\Fusion 16\\Fusion.exe"
                        ],
                        "darwin": [],
                        "linux": []
                    },
                    "arguments": {
                        "windows": [],
                        "darwin": [],
                        "linux": []
                    },
                    "environment": "{}"
                }
            ]
        },
        "resolve": {
            "enabled": true,
            "label": "Resolve",
            "icon": "{}/app_icons/resolve.png",
            "host_name": "resolve",
            "environment": "{\n    \"RESOLVE_UTILITY_SCRIPTS_SOURCE_DIR\": [],\n    \"RESOLVE_PYTHON3_HOME\": {\n        \"windows\": \"{LOCALAPPDATA}/Programs/Python/Python36\",\n        \"darwin\": \"~/Library/Python/3.6/bin\",\n        \"linux\": \"/opt/Python/3.6/bin\"\n    }\n}",
            "variants": [
                {
                    "name": "stable",
                    "label": "stable",
                    "executables": {
                        "windows": [
                            "C:/Program Files/Blackmagic Design/DaVinci Resolve/Resolve.exe"
                        ],
                        "darwin": [],
                        "linux": []
                    },
                    "arguments": {
                        "windows": [],
                        "darwin": [],
                        "linux": []
                    },
                    "environment": "{}"
                }
            ]
        },
        "houdini": {
            "enabled": true,
            "label": "Houdini",
            "icon": "{}/app_icons/houdini.png",
            "host_name": "houdini",
            "environment": "{}",
            "variants": [
                {
                    "name": "19-5",
                    "label": "19.5",
                    "executables": {
                        "windows": [
                            "C:\\Program Files\\Side Effects Software\\Houdini 19.5.805\\bin\\houdini.exe"
                        ],
                        "darwin": [],
                        "linux": []
                    },
                    "arguments": {
                        "windows": [],
                        "darwin": [],
                        "linux": []
                    },
                    "environment": "{}",
                    "use_python_2": true
                },
                {
                    "name": "19-0",
                    "label": "19.0",
                    "executables": {
                        "windows": [
                            "C:\\Program Files\\Side Effects Software\\Houdini 19.0.720\\bin\\houdini.exe"
                        ],
                        "darwin": [],
                        "linux": []
                    },
                    "arguments": {
                        "windows": [],
                        "darwin": [],
                        "linux": []
                    },
                    "environment": "{}",
                    "use_python_2": true
                },
                {
                    "name": "18-5",
                    "label": "18.5",
                    "executables": {
                        "windows": [
                            "C:\\Program Files\\Side Effects Software\\Houdini 18.5.759\\bin\\houdini.exe"
                        ],
                        "darwin": [],
                        "linux": []
                    },
                    "arguments": {
                        "windows": [],
                        "darwin": [],
                        "linux": []
                    },
                    "environment": "{}",
                    "use_python_2": true
                }
            ]
        },
        "blender": {
            "enabled": true,
            "label": "Blender",
            "icon": "{}/app_icons/blender.png",
            "host_name": "blender",
            "environment": "{}",
            "variants": [
                {
                    "name": "3-6-5",
                    "label": "3.6.5 LTS",
                    "executables": {
                        "windows": [
                            "C:\\Program Files\\Blender Foundation\\Blender 3.6\\blender.exe"
                        ],
                        "darwin": [],
                        "linux": []
                    },
                    "arguments": {
                        "windows": [
                            "--python-use-system-env"
                        ],
                        "darwin": [
                            "--python-use-system-env"
                        ],
                        "linux": [
                            "--python-use-system-env"
                        ]
                    },
                    "environment": "{}"
                },
                {
                    "name": "2-90",
                    "label": "2.90",
                    "executables": {
                        "windows": [
                            "C:\\Program Files\\Blender Foundation\\Blender 2.90\\blender.exe"
                        ],
                        "darwin": [],
                        "linux": []
                      },
                    "arguments": {
                        "windows": [
                            "--python-use-system-env"
                        ],
                        "darwin": [
                            "--python-use-system-env"
                        ],
                        "linux": [
                            "--python-use-system-env"
                        ]
                    },
                    "environment": "{}"
                },
                {
                    "name": "2-91",
                    "label": "2.91",
                    "executables": {
                      "windows": [
                          "C:\\Program Files\\Blender Foundation\\Blender 2.91\\blender.exe"
                      ],
                      "darwin": [],
                      "linux": []
                    },
                    "arguments": {
                      "windows": [
                          "--python-use-system-env"
                      ],
                      "darwin": [
                          "--python-use-system-env"
                      ],
                      "linux": [
                          "--python-use-system-env"
                      ]
                    },
                    "environment": "{}"
                }
            ]
        },
        "harmony": {
            "enabled": true,
            "label": "Harmony",
            "icon": "{}/app_icons/harmony.png",
            "host_name": "harmony",
            "environment": "{\n    \"AVALON_HARMONY_WORKFILES_ON_LAUNCH\": \"1\"\n}",
            "variants": [
                {
                    "name": "22",
                    "label": "22",
                    "executables": {
                        "windows": [
                            "c:\\Program Files (x86)\\Toon Boom Animation\\Toon Boom Harmony 22 Premium\\win64\\bin\\HarmonyPremium.exe"
                        ],
                        "darwin": [
                            "/Applications/Toon Boom Harmony 22 Premium/Harmony Premium.app/Contents/MacOS/Harmony Premium"
                        ],
                        "linux": []
                    },
                    "arguments": {
                        "windows": [],
                        "darwin": [],
                        "linux": []
                    },
                    "environment": "{}"
                },
                {
                    "name": "21",
                    "label": "21",
                    "executables": {
                        "windows": [
                            "c:\\Program Files (x86)\\Toon Boom Animation\\Toon Boom Harmony 21 Premium\\win64\\bin\\HarmonyPremium.exe"
                        ],
                        "darwin": [
                            "/Applications/Toon Boom Harmony 21 Premium/Harmony Premium.app/Contents/MacOS/Harmony Premium"
                        ],
                        "linux": []
                    },
                    "arguments": {
                        "windows": [],
                        "darwin": [],
                        "linux": []
                    },
                    "environment": "{}"
                },
                {
                    "name": "20",
                    "label": "20",
                    "executables": {
                        "windows": [
                            "c:\\Program Files (x86)\\Toon Boom Animation\\Toon Boom Harmony 20 Premium\\win64\\bin\\HarmonyPremium.exe"
                        ],
                        "darwin": [
                            "/Applications/Toon Boom Harmony 20 Premium/Harmony Premium.app/Contents/MacOS/Harmony Premium"
                        ],
                        "linux": []
                    },
                    "arguments": {
                        "windows": [],
                        "darwin": [],
                        "linux": []
                    },
                    "environment": "{}"
                },
                {
                    "name": "17",
                    "label": "17",
                    "executables": {
                        "windows": [
                            "c:\\Program Files (x86)\\Toon Boom Animation\\Toon Boom Harmony 17 Premium\\win64\\bin\\HarmonyPremium.exe"
                        ],
                        "darwin": [
                            "/Applications/Toon Boom Harmony 17 Premium/Harmony Premium.app/Contents/MacOS/Harmony Premium"
                        ],
                        "linux": []
                    },
                    "arguments": {
                        "windows": [],
                        "darwin": [],
                        "linux": []
                    },
                    "environment": "{}"
                }
            ]
        },
        "tvpaint": {
            "enabled": true,
            "label": "TVPaint",
            "icon": "{}/app_icons/tvpaint.png",
            "host_name": "tvpaint",
            "environment": "{}",
            "variants": [
                {
                    "name": "animation_11-64bits",
                    "label": "11 (64bits)",
                    "executables": {
                        "windows": [
                            "C:\\Program Files\\TVPaint Developpement\\TVPaint Animation 11 (64bits)\\TVPaint Animation 11 (64bits).exe"
                        ],
                        "darwin": [],
                        "linux": []
                    },
                    "arguments": {
                        "windows": [],
                        "darwin": [],
                        "linux": []
                    },
                    "environment": "{}"
                },
                {
                    "name": "animation_11-32bits",
                    "label": "11 (32bits)",
                    "executables": {
                        "windows": [
                            "C:\\Program Files (x86)\\TVPaint Developpement\\TVPaint Animation 11 (32bits)\\TVPaint Animation 11 (32bits).exe"
                        ],
                        "darwin": [],
                        "linux": []
                    },
                    "arguments": {
                        "windows": [],
                        "darwin": [],
                        "linux": []
                    },
                    "environment": "{}"
                }
            ]
        },
        "photoshop": {
            "enabled": true,
            "label": "Photoshop",
            "icon": "{}/app_icons/photoshop.png",
            "host_name": "photoshop",
            "environment": "{\n    \"AVALON_PHOTOSHOP_WORKFILES_ON_LAUNCH\": \"1\",\n    \"WORKFILES_SAVE_AS\": \"Yes\"\n}",
            "variants": [
                {
                    "name": "2022",
                    "label": "2022",
                    "executables": {
                        "windows": [
                            "C:\\Program Files\\Adobe\\Adobe Photoshop 2022\\Photoshop.exe"
                        ],
                        "darwin": [],
                        "linux": []
                    },
                    "arguments": {
                        "windows": [],
                        "darwin": [],
                        "linux": []
                    },
                    "environment": "{}"
                },
                {
                    "name": "2023",
                    "label": "2023",
                    "executables": {
                        "windows": [
                            "C:\\Program Files\\Adobe\\Adobe Photoshop 2023\\Photoshop.exe"
                        ],
                        "darwin": [],
                        "linux": []
                    },
                    "arguments": {
                        "windows": [],
                        "darwin": [],
                        "linux": []
                    },
                    "environment": "{}"
                },
                {
                    "name": "2024",
                    "label": "2024",
                    "executables": {
                        "windows": [
                            "C:\\Program Files\\Adobe\\Adobe Photoshop 2024\\Photoshop.exe"
                        ],
                        "darwin": [],
                        "linux": []
                    },
                    "arguments": {
                        "windows": [],
                        "darwin": [],
                        "linux": []
                    },
                    "environment": "{}"
                }
            ]
        },
        "aftereffects": {
            "enabled": true,
            "label": "AfterEffects",
            "icon": "{}/app_icons/aftereffects.png",
            "host_name": "aftereffects",
            "environment": "{\n    \"AVALON_AFTEREFFECTS_WORKFILES_ON_LAUNCH\": \"1\",\n    \"WORKFILES_SAVE_AS\": \"Yes\"\n}",
            "variants": [
                {
                    "name": "2021",
                    "label": "2021",
                    "executables": {
                        "windows": [
                            "C:\\Program Files\\Adobe\\Adobe After Effects 2021\\Support Files\\AfterFX.exe"
                        ],
                        "darwin": [],
                        "linux": []
                    },
                    "arguments": {
                        "windows": [],
                        "darwin": [],
                        "linux": []
                    },
                    "environment": "{}"
                },
                {
                    "name": "2022",
                    "label": "2022",
                    "executables": {
                        "windows": [
                            "C:\\Program Files\\Adobe\\Adobe After Effects 2022\\Support Files\\AfterFX.exe"
                        ],
                        "darwin": [],
                        "linux": []
                    },
                    "arguments": {
                        "windows": [],
                        "darwin": [],
                        "linux": []
                    },
                    "environment": "{\n  \"MULTIPROCESS\": \"No\"\n}"
                },
                {
                    "name": "2023",
                    "label": "2023",
                    "executables": {
                        "windows": [
                            "C:\\Program Files\\Adobe\\Adobe After Effects 2023\\Support Files\\AfterFX.exe"
                        ],
                        "darwin": [],
                        "linux": []
                    },
                    "arguments": {
                        "windows": [],
                        "darwin": [],
                        "linux": []
                    },
                    "environment": "{\n  \"MULTIPROCESS\": \"No\"\n}"
                },
                {
                    "name": "2024",
                    "label": "2024",
                    "executables": {
                        "windows": [
                            "C:\\Program Files\\Adobe\\Adobe After Effects 2024\\Support Files\\AfterFX.exe"
                        ],
                        "darwin": [],
                        "linux": []
                    },
                    "arguments": {
                        "windows": [],
                        "darwin": [],
                        "linux": []
                    },
                    "environment": "{\n  \"MULTIPROCESS\": \"No\"\n}"
                }
            ]
        },
        "celaction": {
            "enabled": true,
            "label": "CelAction 2D",
            "icon": "app_icons/celaction.png",
            "host_name": "celaction",
            "environment": "{\n    \"CELACTION_TEMPLATE\": \"{OPENPYPE_REPOS_ROOT}/openpype/hosts/celaction/celaction_template_scene.scn\"\n}",
            "variants": [
                {
                    "name": "local",
                    "label": "local",
                    "executables": {
                        "windows": [],
                        "darwin": [],
                        "linux": []
                    },
                    "arguments": {
                        "windows": [],
                        "darwin": [],
                        "linux": []
                    },
                    "environment": "{}"
                }
            ]
        },
        "substancepainter": {
            "enabled": true,
            "label": "Substance Painter",
            "icon": "{}/app_icons/substancepainter.png",
            "host_name": "substancepainter",
            "environment": "{}",
            "variants": [
                {
                    "name": "stable",
                    "label": "Stable",
                    "executables": {
                        "windows": [
                            "C:\\Program Files\\Adobe\\Adobe Substance 3D Painter\\Adobe Substance 3D Painter.exe"
                        ],
                        "darwin": [],
                        "linux": []
                    },
                    "arguments": {
                        "windows": [],
                        "darwin": [],
                        "linux": []
                    },
                    "environment": "{}"
                }
            ]
        },
        "unreal": {
            "enabled": false,
            "label": "Unreal Editor",
            "icon": "{}/app_icons/ue4.png",
            "host_name": "unreal",
            "environment": "{}",
            "variants": [
                {
                    "name": "5-0",
                    "label": "5.0",
                    "executables": {
                        "windows": [
                            "C:\\Program Files\\Epic Games\\UE_5.0\\Engine\\Binaries\\Win64\\UnrealEditor.exe"
                        ],
                        "darwin": [],
                        "linux": []
                    },
                    "arguments": {},
                    "environment": "{}"
                },
                {
                    "name": "5-1",
                    "label": "5.1",
                    "executables": {
                        "windows": [
                            "C:\\Program Files\\Epic Games\\UE_5.1\\Engine\\Binaries\\Win64\\UnrealEditor.exe"
                        ],
                        "darwin": [],
                        "linux": []
                    },
                    "arguments": {},
                    "environment": "{}"
                },
                {
                    "name": "5-2",
                    "label": "5.2",
                    "executables": {
                        "windows": [
                            "C:\\Program Files\\Epic Games\\UE_5.2\\Engine\\Binaries\\Win64\\UnrealEditor.exe"
                        ],
                        "darwin": [],
                        "linux": []
                    },
                    "arguments": {},
                    "environment": "{}"
                }
            ]
        },
        "wrap": {
            "enabled": true,
            "label": "Wrap",
            "icon": "{}/app_icons/wrap.png",
            "host_name": "wrap",
            "environment": "{\n    \n}",
            "variants": [
                {
                    "name": "2023",
                    "use_python_2": false,
                    "executables": {
                        "windows": [
                            "c:\\Program Files\\Faceform\\Wrap 2023.10.2\\Wrap.exe"
                        ],
                        "darwin": [],
                        "linux": []
                    },
                    "arguments": {
                        "windows": [],
                        "darwin": [],
                        "linux": []
                    },
                    "environment": "{\n   \n}"
                }
            ]
        },
        "openrv": {
            "enabled": true,
            "label": "OpenRV",
            "icon": "{}/app_icons/openrv.png",
            "host_name": "openrv",
            "environment": "{\n    \n}",
            "variants": [
                {
                    "name": "1.0.0",
                    "use_python_2": false,
                    "executables": {
                        "windows": [],
                        "darwin": [],
                        "linux": []
                    },
                    "arguments": {
                        "windows": [],
                        "darwin": [],
                        "linux": []
                    },
                    "environment": "{\n   \n}"
                }
            ]
        },
        "zbrush": {
            "enabled": true,
            "label": "Zbrush",
            "icon": "{}/app_icons/zbrush.png",
            "host_name": "zbrush",
            "environment": "{\n    \"ZBRUSH_PLUGIN_PATH\": [\n        \"{ZBRUSH_PLUGIN_PATH}\",\n        \"{OPENPYPE_STUDIO_PLUGINS}/zbrush/api/zscripts\"\n    ]\n}",
            "variants": [
                {
                    "name": "2024",
                    "use_python_2": false,
                    "executables": {
                        "windows": [
                            "C:\\Program Files\\Maxon ZBrush 2024\\ZBrush.exe"
                        ],
                        "darwin": [],
                        "linux": []
                    },
                    "arguments": {
                        "windows": [],
                        "darwin": [],
                        "linux": []
                    },
                    "environment": "{}"
                }
            ]
        },
<<<<<<< HEAD
        "mari": {
            "enabled": true,
            "label": "Mari",
            "icon": "{}/app_icons/mari.png",
            "host_name": "mari",
            "environment": {},
            "variants": {
                "6-01": {
                    "use_python_2": false,
                    "executables": {
                        "windows": [],
                        "darwin": [],
                        "linux": ["{AX_SW_ROOT}/mari/6.0v1/Mari6.0v1/mari"]
                    },
                    "arguments": {
                        "windows": [],
=======
        "equalizer": {
            "enabled": true,
            "label": "3DEqualizer",
            "icon": "{}/app_icons/3de4.png",
            "host_name": "equalizer",
            "environment": "{}",
            "variants": [
                {
                    "name": "7-1v2",
                    "label": "7.1v2",
                    "use_python_2": false,
                    "executables": {
                        "windows": [
                            "C:\\Program Files\\3DE4_win64_r7.1v2\\bin\\3DE4.exe"
                        ],
>>>>>>> 0e4e8454
                        "darwin": [],
                        "linux": []
                    },
                    "environment": "{}"
                }
<<<<<<< HEAD
            }
=======
            ]
>>>>>>> 0e4e8454
        },
        "additional_apps": []
    }
}<|MERGE_RESOLUTION|>--- conflicted
+++ resolved
@@ -1271,7 +1271,28 @@
                 }
             ]
         },
-<<<<<<< HEAD
+        "equalizer": {
+            "enabled": true,
+            "label": "3DEqualizer",
+            "icon": "{}/app_icons/3de4.png",
+            "host_name": "equalizer",
+            "environment": "{}",
+            "variants": [
+                {
+                    "name": "7-1v2",
+                    "label": "7.1v2",
+                    "use_python_2": false,
+                    "executables": {
+                        "windows": [
+                            "C:\\Program Files\\3DE4_win64_r7.1v2\\bin\\3DE4.exe"
+                        ],
+                        "darwin": [],
+                        "linux": []
+                    },
+                    "environment": "{}"
+                }
+            ]
+        },
         "mari": {
             "enabled": true,
             "label": "Mari",
@@ -1288,33 +1309,12 @@
                     },
                     "arguments": {
                         "windows": [],
-=======
-        "equalizer": {
-            "enabled": true,
-            "label": "3DEqualizer",
-            "icon": "{}/app_icons/3de4.png",
-            "host_name": "equalizer",
-            "environment": "{}",
-            "variants": [
-                {
-                    "name": "7-1v2",
-                    "label": "7.1v2",
-                    "use_python_2": false,
-                    "executables": {
-                        "windows": [
-                            "C:\\Program Files\\3DE4_win64_r7.1v2\\bin\\3DE4.exe"
-                        ],
->>>>>>> 0e4e8454
-                        "darwin": [],
-                        "linux": []
-                    },
-                    "environment": "{}"
-                }
-<<<<<<< HEAD
+                        "darwin": [],
+                        "linux": []
+                    },
+                    "environment": "{}"
+                }
             }
-=======
-            ]
->>>>>>> 0e4e8454
         },
         "additional_apps": []
     }
