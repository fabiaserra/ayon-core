# -*- coding: utf-8 -*-
"""Package declaring AYON addon 'deadline' version."""
<<<<<<< HEAD
__version__ = "0.2.3-ax.3"
=======
__version__ = "0.2.3"
>>>>>>> ea3c5591
<|MERGE_RESOLUTION|>--- conflicted
+++ resolved
@@ -1,7 +1,3 @@
 # -*- coding: utf-8 -*-
 """Package declaring AYON addon 'deadline' version."""
-<<<<<<< HEAD
-__version__ = "0.2.3-ax.3"
-=======
-__version__ = "0.2.3"
->>>>>>> ea3c5591
+__version__ = "0.2.3-ax.4"