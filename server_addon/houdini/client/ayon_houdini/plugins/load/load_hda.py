# -*- coding: utf-8 -*-
import os
<<<<<<< HEAD
import hou
from ayon_core.pipeline import (
    get_representation_path,
    AVALON_CONTAINER_ID
)
=======
from ayon_core.pipeline import get_representation_path
from ayon_core.pipeline.load import LoadError
>>>>>>> 13168b4c
from ayon_houdini.api import (
    lib,
    pipeline,
    plugin
)

def get_avalon_container():
    path = pipeline.AVALON_CONTAINERS
    avalon_container = hou.node(path)
    if not avalon_container:
        # Let's create avalon container secretly
        # but make sure the pipeline still is built the
        # way we anticipate it was built, asserting it.
        assert path == "/obj/AVALON_CONTAINERS"

        parent = hou.node("/obj")
        avalon_container = parent.createNode(
            "subnet", node_name="AVALON_CONTAINERS"
        )

    return avalon_container


class HdaLoader(plugin.HoudiniLoader):
    """Load Houdini Digital Asset file."""

    product_types = {"hda"}
    label = "Load Hda"
    representations = {"hda"}
    order = -10
    icon = "code-fork"
    color = "orange"

    def load(self, context, name=None, namespace=None, data=None):

        # Format file name, Houdini only wants forward slashes
        file_path = self.filepath_from_context(context)
        file_path = os.path.normpath(file_path)
        file_path = file_path.replace("\\", "/")

<<<<<<< HEAD
        # Create a unique name
        counter = 1
=======
        # Get the root node
        obj = hou.node("/obj")

>>>>>>> 13168b4c
        namespace = namespace or context["folder"]["name"]
        node_name = "{}_{}".format(namespace, name) if namespace else name

        hda_defs = hou.hda.definitionsInFile(file_path)
        if not hda_defs:
            raise RuntimeError ("No HDA definitions found!")

        hda_def = hda_defs[0]
        parent_node = self._create_dedicated_parent_node(hda_def)

        hou.hda.installFile(file_path)
<<<<<<< HEAD
        hda_node = parent_node.createNode(name, node_name)
        hda_node.moveToGoodPosition()
=======

        # Get the type name from the HDA definition.
        hda_defs = hou.hda.definitionsInFile(file_path)
        if not hda_defs:
            raise LoadError(f"No HDA definitions found in file: {file_path}")

        type_name = hda_defs[0].nodeTypeName()
        hda_node = obj.createNode(type_name, node_name)
>>>>>>> 13168b4c

        # Imprint it manually
        data = {
            "schema": "openpype:container-2.0",
            "id": AVALON_CONTAINER_ID,
            "name": node_name,
            "namespace": namespace,
            "loader": self.__class__.__name__,
            "representation": context["representation"]["id"],
        }

        lib.imprint(hda_node, data)

        return hda_node

    def update(self, container, context):

        repre_entity = context["representation"]
        hda_node = container["node"]
        file_path = get_representation_path(repre_entity)
        file_path = file_path.replace("\\", "/")
        hou.hda.installFile(file_path)
        defs = hda_node.type().allInstalledDefinitions()
        def_paths = [d.libraryFilePath() for d in defs]
        new = def_paths.index(file_path)
        defs[new].setIsPreferred(True)
        hda_node.setParms({
            "representation": repre_entity["id"]
        })

    def remove(self, container):
        node = container["node"]
        parent = node.parent()
        node.destroy()

        if parent.type().category() == hou.objNodeTypeCategory():
            return

        # Remove parent if empty.
        if not parent.children():
            parent.destroy()

    def _create_dedicated_parent_node(self, hda_def):

        # Get the root node
        parent_node = get_avalon_container()
        node = None
        node_type = None
        if hda_def.nodeTypeCategory() == hou.objNodeTypeCategory():
            return parent_node
        elif hda_def.nodeTypeCategory() == hou.chopNodeTypeCategory():
            node_type, node_name = "chopnet", "MOTION"
        elif hda_def.nodeTypeCategory() == hou.cop2NodeTypeCategory():
            node_type, node_name = "cop2net", "IMAGES"
        elif hda_def.nodeTypeCategory() == hou.dopNodeTypeCategory():
            node_type, node_name = "dopnet", "DOPS"
        elif hda_def.nodeTypeCategory() == hou.ropNodeTypeCategory():
            node_type, node_name = "ropnet", "ROPS"
        elif hda_def.nodeTypeCategory() == hou.lopNodeTypeCategory():
            node_type, node_name = "lopnet", "LOPS"
        elif hda_def.nodeTypeCategory() == hou.sopNodeTypeCategory():
            node_type, node_name = "geo", "SOPS"
        elif hda_def.nodeTypeCategory() == hou.topNodeTypeCategory():
            node_type, node_name = "topnet", "TOPS"
        # TODO: Create a dedicated parent node based on Vop Node vex context.
        elif hda_def.nodeTypeCategory() == hou.vopNodeTypeCategory():
            node_type, node_name = "matnet", "MATSandVOPS"

        node = parent_node.node(node_name)
        if not node:
            node = parent_node.createNode(node_type, node_name)

        node.moveToGoodPosition()
        return node<|MERGE_RESOLUTION|>--- conflicted
+++ resolved
@@ -1,15 +1,11 @@
 # -*- coding: utf-8 -*-
 import os
-<<<<<<< HEAD
 import hou
 from ayon_core.pipeline import (
     get_representation_path,
     AVALON_CONTAINER_ID
 )
-=======
-from ayon_core.pipeline import get_representation_path
 from ayon_core.pipeline.load import LoadError
->>>>>>> 13168b4c
 from ayon_houdini.api import (
     lib,
     pipeline,
@@ -50,38 +46,21 @@
         file_path = os.path.normpath(file_path)
         file_path = file_path.replace("\\", "/")
 
-<<<<<<< HEAD
-        # Create a unique name
-        counter = 1
-=======
-        # Get the root node
-        obj = hou.node("/obj")
-
->>>>>>> 13168b4c
         namespace = namespace or context["folder"]["name"]
         node_name = "{}_{}".format(namespace, name) if namespace else name
 
-        hda_defs = hou.hda.definitionsInFile(file_path)
-        if not hda_defs:
-            raise RuntimeError ("No HDA definitions found!")
+        hou.hda.installFile(file_path)
 
-        hda_def = hda_defs[0]
-        parent_node = self._create_dedicated_parent_node(hda_def)
-
-        hou.hda.installFile(file_path)
-<<<<<<< HEAD
-        hda_node = parent_node.createNode(name, node_name)
-        hda_node.moveToGoodPosition()
-=======
-
-        # Get the type name from the HDA definition.
         hda_defs = hou.hda.definitionsInFile(file_path)
         if not hda_defs:
             raise LoadError(f"No HDA definitions found in file: {file_path}")
 
+        parent_node = self._create_dedicated_parent_node(hda_defs[0])
+
+        # Get the type name from the HDA definition.
         type_name = hda_defs[0].nodeTypeName()
-        hda_node = obj.createNode(type_name, node_name)
->>>>>>> 13168b4c
+        hda_node = parent_node.createNode(type_name, node_name)
+        hda_node.moveToGoodPosition()
 
         # Imprint it manually
         data = {
