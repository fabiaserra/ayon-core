#!/usr/bin/env python

"""Prepares server package from addon repo to upload to server.

Requires Python 3.9. (Or at least 3.8+).

This script should be called from cloned addon repo.

It will produce 'package' subdirectory which could be pasted into server
addon directory directly (eg. into `ayon-backend/addons`).

Format of package folder:
ADDON_REPO/package/{addon name}/{addon version}

You can specify `--output_dir` in arguments to change output directory where
package will be created. Existing package directory will always be purged if
already present! This could be used to create package directly in server folder
if available.

Package contains server side files directly,
client side code zipped in `private` subfolder.
"""

import os
import sys
import re
import io
import shutil
import platform
import argparse
import logging
import collections
import zipfile
<<<<<<< HEAD
import hashlib

from typing import Optional

### Starts Alkemy-X Override ###
# Add a way to upload package directly to server
try:
    import ayon_api
    from ayon_api import get_server_api_connection

    has_ayon_api = True
except ModuleNotFoundError:
    has_ayon_api = False

try:
    from dotenv import load_dotenv

    load_dotenv()
except ModuleNotFoundError:
    if has_ayon_api:
        logging.warning("dotenv not installed, skipping loading .env file")
### Ends Alkemy-X Override ###

CURRENT_DIR = os.path.dirname(os.path.abspath(__file__))
PACKAGE_PATH = os.path.join(CURRENT_DIR, "package.py")
package_content = {}
with open(PACKAGE_PATH, "r") as stream:
    exec(stream.read(), package_content)

ADDON_VERSION = package_content["version"]
ADDON_NAME = package_content["name"]
ADDON_CLIENT_DIR = package_content["client_dir"]
CLIENT_VERSION_CONTENT = '''# -*- coding: utf-8 -*-
"""Package declaring AYON core addon version."""
__version__ = "{}"
=======
import subprocess
from typing import Optional, Iterable, Pattern, Union, List, Tuple

import package

FileMapping = Tuple[Union[str, io.BytesIO], str]
ADDON_NAME: str = package.name
ADDON_VERSION: str = package.version
ADDON_CLIENT_DIR: Union[str, None] = getattr(package, "client_dir", None)

CURRENT_ROOT: str = os.path.dirname(os.path.abspath(__file__))
SERVER_ROOT: str = os.path.join(CURRENT_ROOT, "server")
FRONTEND_ROOT: str = os.path.join(CURRENT_ROOT, "frontend")
FRONTEND_DIST_ROOT: str = os.path.join(FRONTEND_ROOT, "dist")
DST_DIST_DIR: str = os.path.join("frontend", "dist")
PRIVATE_ROOT: str = os.path.join(CURRENT_ROOT, "private")
PUBLIC_ROOT: str = os.path.join(CURRENT_ROOT, "public")
CLIENT_ROOT: str = os.path.join(CURRENT_ROOT, "client")

VERSION_PY_CONTENT = f'''# -*- coding: utf-8 -*-
"""Package declaring AYON addon '{ADDON_NAME}' version."""
__version__ = "{ADDON_VERSION}"
>>>>>>> 162a47db
'''

# Patterns of directories to be skipped for server part of addon
IGNORE_DIR_PATTERNS: List[Pattern] = [
    re.compile(pattern)
    for pattern in {
        # Skip directories starting with '.'
        r"^\.",
        # Skip any pycache folders
        "^__pycache__$"
    }
]

# Patterns of files to be skipped for server part of addon
IGNORE_FILE_PATTERNS: List[Pattern] = [
    re.compile(pattern)
    for pattern in {
        # Skip files starting with '.'
        # NOTE this could be an issue in some cases
        r"^\.",
        # Skip '.pyc' files
        r"\.pyc$"
    }
]


class ZipFileLongPaths(zipfile.ZipFile):
    """Allows longer paths in zip files.

    Regular DOS paths are limited to MAX_PATH (260) characters, including
    the string's terminating NUL character.
    That limit can be exceeded by using an extended-length path that
    starts with the '\\?\' prefix.
    """
    _is_windows = platform.system().lower() == "windows"

    def _extract_member(self, member, tpath, pwd):
        if self._is_windows:
            tpath = os.path.abspath(tpath)
            if tpath.startswith("\\\\"):
                tpath = "\\\\?\\UNC\\" + tpath[2:]
            else:
                tpath = "\\\\?\\" + tpath

        return super()._extract_member(member, tpath, pwd)


def _get_yarn_executable() -> Union[str, None]:
    cmd = "which"
    if platform.system().lower() == "windows":
        cmd = "where"

    for line in subprocess.check_output(
        [cmd, "yarn"], encoding="utf-8"
    ).splitlines():
        if not line or not os.path.exists(line):
            continue
        try:
            subprocess.call([line, "--version"])
            return line
        except OSError:
            continue
    return None


def safe_copy_file(src_path: str, dst_path: str):
    """Copy file and make sure destination directory exists.

    Ignore if destination already contains directories from source.

    Args:
        src_path (str): File path that will be copied.
        dst_path (str): Path to destination file.
    """

    if src_path == dst_path:
        return

    dst_dir: str = os.path.dirname(dst_path)
    os.makedirs(dst_dir, exist_ok=True)

    shutil.copy2(src_path, dst_path)


def _value_match_regexes(value: str, regexes: Iterable[Pattern]) -> bool:
    return any(
        regex.search(value)
        for regex in regexes
    )


def find_files_in_subdir(
    src_path: str,
    ignore_file_patterns: Optional[List[Pattern]] = None,
    ignore_dir_patterns: Optional[List[Pattern]] = None
) -> List[Tuple[str, str]]:
    """Find all files to copy in subdirectories of given path.

    All files that match any of the patterns in 'ignore_file_patterns' will
        be skipped and any directories that match any of the patterns in
        'ignore_dir_patterns' will be skipped with all subfiles.

    Args:
        src_path (str): Path to directory to search in.
        ignore_file_patterns (Optional[list[Pattern]]): List of regexes
            to match files to ignore.
        ignore_dir_patterns (Optional[list[Pattern]]): List of regexes
            to match directories to ignore.

    Returns:
        list[tuple[str, str]]: List of tuples with path to file and parent
            directories relative to 'src_path'.
    """

    if ignore_file_patterns is None:
        ignore_file_patterns = IGNORE_FILE_PATTERNS

    if ignore_dir_patterns is None:
        ignore_dir_patterns = IGNORE_DIR_PATTERNS
    output: List[Tuple[str, str]] = []
    if not os.path.exists(src_path):
        return output

    hierarchy_queue: collections.deque = collections.deque()
    hierarchy_queue.append((src_path, []))
    while hierarchy_queue:
        item: Tuple[str, str] = hierarchy_queue.popleft()
        dirpath, parents = item
        for name in os.listdir(dirpath):
            path: str = os.path.join(dirpath, name)
            if os.path.isfile(path):
                if not _value_match_regexes(name, ignore_file_patterns):
                    items: List[str] = list(parents)
                    items.append(name)
                    output.append((path, os.path.sep.join(items)))
                continue

            if not _value_match_regexes(name, ignore_dir_patterns):
                items: List[str] = list(parents)
                items.append(name)
                hierarchy_queue.append((path, items))

    return output


def update_client_version(logger):
    """Update version in client code if version.py is present."""
    if not ADDON_CLIENT_DIR:
        return

    version_path: str = os.path.join(
        CLIENT_ROOT, ADDON_CLIENT_DIR, "version.py"
    )
    if not os.path.exists(version_path):
        logger.debug("Did not find version.py in client directory")
        return

    logger.info("Updating client version")
    with open(version_path, "w") as stream:
        stream.write(VERSION_PY_CONTENT)


def update_pyproject_toml(logger):
    filepath = os.path.join(CURRENT_ROOT, "pyproject.toml")
    new_lines = []
    with open(filepath, "r") as stream:
        version_found = False
        for line in stream.readlines():
            if not version_found and line.startswith("version ="):
                line = f'version = "{ADDON_VERSION}"\n'
                version_found = True

            new_lines.append(line)

    with open(filepath, "w") as stream:
        stream.write("".join(new_lines))


def build_frontend():
    yarn_executable = _get_yarn_executable()
    if yarn_executable is None:
        raise RuntimeError("Yarn executable was not found.")

    subprocess.run([yarn_executable, "install"], cwd=FRONTEND_ROOT)
    subprocess.run([yarn_executable, "build"], cwd=FRONTEND_ROOT)
    if not os.path.exists(FRONTEND_DIST_ROOT):
        raise RuntimeError(
            "Frontend build failed. Did not find 'dist' folder."
        )


def get_client_files_mapping() -> List[Tuple[str, str]]:
    """Mapping of source client code files to destination paths.

    Example output:
        [
            (
                "C:/addons/MyAddon/version.py",
                "my_addon/version.py"
            ),
            (
                "C:/addons/MyAddon/client/my_addon/__init__.py",
                "my_addon/__init__.py"
            )
        ]

    Returns:
        list[tuple[str, str]]: List of path mappings to copy. The destination
            path is relative to expected output directory.

    """
    # Add client code content to zip
    client_code_dir: str = os.path.join(CLIENT_ROOT, ADDON_CLIENT_DIR)
    mapping = [
        (path, os.path.join(ADDON_CLIENT_DIR, sub_path))
        for path, sub_path in find_files_in_subdir(client_code_dir)
    ]

    license_path = os.path.join(CURRENT_ROOT, "LICENSE")
    if os.path.exists(license_path):
        mapping.append((license_path, f"{ADDON_CLIENT_DIR}/LICENSE"))
    return mapping


def get_client_zip_content(log) -> io.BytesIO:
    log.info("Preparing client code zip")
    files_mapping: List[Tuple[str, str]] = get_client_files_mapping()
    stream = io.BytesIO()
    with ZipFileLongPaths(stream, "w", zipfile.ZIP_DEFLATED) as zipf:
        for src_path, subpath in files_mapping:
            zipf.write(src_path, subpath)
    stream.seek(0)
    return stream


def get_base_files_mapping() -> List[FileMapping]:
    filepaths_to_copy: List[FileMapping] = [
        (
            os.path.join(CURRENT_ROOT, "package.py"),
            "package.py"
        )
    ]
    # Add license file to package if exists
    license_path = os.path.join(CURRENT_ROOT, "LICENSE")
    if os.path.exists(license_path):
        filepaths_to_copy.append((license_path, "LICENSE"))

    # Go through server, private and public directories and find all files
    for dirpath in (SERVER_ROOT, PRIVATE_ROOT, PUBLIC_ROOT):
        if not os.path.exists(dirpath):
            continue

        dirname = os.path.basename(dirpath)
        for src_file, subpath in find_files_in_subdir(dirpath):
            dst_subpath = os.path.join(dirname, subpath)
            filepaths_to_copy.append((src_file, dst_subpath))

    if os.path.exists(FRONTEND_DIST_ROOT):
        for src_file, subpath in find_files_in_subdir(FRONTEND_DIST_ROOT):
            dst_subpath = os.path.join(DST_DIST_DIR, subpath)
            filepaths_to_copy.append((src_file, dst_subpath))

    pyproject_toml = os.path.join(CLIENT_ROOT, "pyproject.toml")
    if os.path.exists(pyproject_toml):
        filepaths_to_copy.append(
            (pyproject_toml, "private/pyproject.toml")
        )

    return filepaths_to_copy


def copy_client_code(output_dir: str, log: logging.Logger):
    """Copies server side folders to 'addon_package_dir'

    Args:
        output_dir (str): Output directory path.
        log (logging.Logger)

    """
    log.info(f"Copying client for {ADDON_NAME}-{ADDON_VERSION}")

    full_output_path = os.path.join(
        output_dir, f"{ADDON_NAME}_{ADDON_VERSION}"
    )
    if os.path.exists(full_output_path):
        shutil.rmtree(full_output_path)
    os.makedirs(full_output_path, exist_ok=True)

    for src_path, dst_subpath in get_client_files_mapping():
        dst_path = os.path.join(full_output_path, dst_subpath)
        safe_copy_file(src_path, dst_path)

    log.info("Client copy finished")


def copy_addon_package(
    output_dir: str,
    files_mapping: List[FileMapping],
    log: logging.Logger
):
    """Copy client code to output directory.

    Args:
        output_dir (str): Directory path to output client code.
        files_mapping (List[FileMapping]): List of tuples with source file
            and destination subpath.
        log (logging.Logger): Logger object.

    """
    log.info(f"Copying package for {ADDON_NAME}-{ADDON_VERSION}")

    # Add addon name and version to output directory
    addon_output_dir: str = os.path.join(
        output_dir, ADDON_NAME, ADDON_VERSION
    )
    if os.path.isdir(addon_output_dir):
        log.info(f"Purging {addon_output_dir}")
        shutil.rmtree(addon_output_dir)

    os.makedirs(addon_output_dir, exist_ok=True)

    # Copy server content
    for src_file, dst_subpath in files_mapping:
        dst_path: str = os.path.join(addon_output_dir, dst_subpath)
        dst_dir: str = os.path.dirname(dst_path)
        os.makedirs(dst_dir, exist_ok=True)
        if isinstance(src_file, io.BytesIO):
            with open(dst_path, "wb") as stream:
                stream.write(src_file.getvalue())
        else:
            safe_copy_file(src_file, dst_path)

    log.info("Package copy finished")


def create_addon_package(
    output_dir: str,
    files_mapping: List[FileMapping],
    log: logging.Logger
):
    log.info(f"Creating package for {ADDON_NAME}-{ADDON_VERSION}")

    os.makedirs(output_dir, exist_ok=True)
    output_path = os.path.join(
        output_dir, f"{ADDON_NAME}-{ADDON_VERSION}.zip"
    )

    with ZipFileLongPaths(output_path, "w", zipfile.ZIP_DEFLATED) as zipf:
        # Copy server content
        for src_file, dst_subpath in files_mapping:
            if isinstance(src_file, io.BytesIO):
                zipf.writestr(dst_subpath, src_file.getvalue())
            else:
                zipf.write(src_file, dst_subpath)

    log.info("Package created")


def main(
    output_dir: Optional[str] = None,
    skip_zip: Optional[bool] = False,
    only_client: Optional[bool] = False
):
    log: logging.Logger = logging.getLogger("create_package")
    log.info("Package creation started")

    if not output_dir:
        output_dir = os.path.join(CURRENT_ROOT, "package")

    has_client_code = bool(ADDON_CLIENT_DIR)
    if has_client_code:
        client_dir: str = os.path.join(CLIENT_ROOT, ADDON_CLIENT_DIR)
        if not os.path.exists(client_dir):
            raise RuntimeError(
                f"Client directory was not found '{client_dir}'."
                " Please check 'client_dir' in 'package.py'."
            )
        update_client_version(log)

    update_pyproject_toml(log)

    if only_client:
        if not has_client_code:
            raise RuntimeError("Client code is not available. Skipping")

        copy_client_code(output_dir, log)
        return

    log.info(f"Preparing package for {ADDON_NAME}-{ADDON_VERSION}")

    if os.path.exists(FRONTEND_ROOT):
        build_frontend()

    files_mapping: List[FileMapping] = []
    files_mapping.extend(get_base_files_mapping())

    if has_client_code:
        files_mapping.append(
            (get_client_zip_content(log), "private/client.zip")
        )

    # Skip server zipping
    if skip_zip:
        copy_addon_package(output_dir, files_mapping, log)
    else:
        create_addon_package(output_dir, files_mapping, log)

    log.info("Package creation finished")


if __name__ == "__main__":
    parser = argparse.ArgumentParser()
    parser.add_argument(
        "--skip-zip",
        dest="skip_zip",
        action="store_true",
        help=(
            "Skip zipping server package and create only"
            " server folder structure."
        )
    )
    parser.add_argument(
        "-o", "--output",
        dest="output_dir",
        default=None,
        help=(
            "Directory path where package will be created"
            " (Will be purged if already exists!)"
        )
    )
    parser.add_argument(
        "--only-client",
        dest="only_client",
        action="store_true",
        help=(
            "Extract only client code. This is useful for development."
            " Requires '-o', '--output' argument to be filled."
        )
    )
    parser.add_argument(
        "--debug",
        dest="debug",
        action="store_true",
        help="Debug log messages."
    )
    ### Starts Alkemy-X Override ###
    parser.add_argument(
        "--upload",
        dest="upload",
        action="store_true",
        help="Upload the build to your ayon server and reload",
    )
    ### Ends Alkemy-X Override ###

    args = parser.parse_args(sys.argv[1:])
<<<<<<< HEAD
    main(
        args.output_dir,
        args.skip_zip,
        args.keep_sources,
        args.clear_output_dir
    )
    ### Starts Alkemy-X Override ###
    if args.upload and not args.skip_zip:
        if not has_ayon_api:
            raise RuntimeError(
                "Ayon API is not available. Please install it"
                " to use the upload feature."
            )
        output_dir = args.output_dir
        current_dir = os.path.dirname(os.path.abspath(__file__))
        if not output_dir:
            output_dir = os.path.join(current_dir, "package")
        output_path = os.path.join(
            output_dir, f"{ADDON_NAME}-{ADDON_VERSION}.zip"
        )

        ayon_api.init_service()
        log: logging.Logger = logging.getLogger("upload_package")
        log.info("Trying to upload zip")
        response = ayon_api.upload_addon_zip(output_path)
        server = get_server_api_connection()
        if server:
            server.trigger_server_restart()
        else:
            log.warning("Could not restart server")
    ### Ends Alkemy-X Override ###
=======
    level = logging.INFO
    if args.debug:
        level = logging.DEBUG
    logging.basicConfig(level=level)
    main(args.output_dir, args.skip_zip, args.only_client)
>>>>>>> 162a47db
<|MERGE_RESOLUTION|>--- conflicted
+++ resolved
@@ -31,10 +31,8 @@
 import logging
 import collections
 import zipfile
-<<<<<<< HEAD
-import hashlib
-
-from typing import Optional
+import subprocess
+from typing import Optional, Iterable, Pattern, Union, List, Tuple
 
 ### Starts Alkemy-X Override ###
 # Add a way to upload package directly to server
@@ -54,22 +52,6 @@
     if has_ayon_api:
         logging.warning("dotenv not installed, skipping loading .env file")
 ### Ends Alkemy-X Override ###
-
-CURRENT_DIR = os.path.dirname(os.path.abspath(__file__))
-PACKAGE_PATH = os.path.join(CURRENT_DIR, "package.py")
-package_content = {}
-with open(PACKAGE_PATH, "r") as stream:
-    exec(stream.read(), package_content)
-
-ADDON_VERSION = package_content["version"]
-ADDON_NAME = package_content["name"]
-ADDON_CLIENT_DIR = package_content["client_dir"]
-CLIENT_VERSION_CONTENT = '''# -*- coding: utf-8 -*-
-"""Package declaring AYON core addon version."""
-__version__ = "{}"
-=======
-import subprocess
-from typing import Optional, Iterable, Pattern, Union, List, Tuple
 
 import package
 
@@ -90,7 +72,6 @@
 VERSION_PY_CONTENT = f'''# -*- coding: utf-8 -*-
 """Package declaring AYON addon '{ADDON_NAME}' version."""
 __version__ = "{ADDON_VERSION}"
->>>>>>> 162a47db
 '''
 
 # Patterns of directories to be skipped for server part of addon
@@ -546,7 +527,6 @@
     ### Ends Alkemy-X Override ###
 
     args = parser.parse_args(sys.argv[1:])
-<<<<<<< HEAD
     main(
         args.output_dir,
         args.skip_zip,
@@ -577,11 +557,4 @@
             server.trigger_server_restart()
         else:
             log.warning("Could not restart server")
-    ### Ends Alkemy-X Override ###
-=======
-    level = logging.INFO
-    if args.debug:
-        level = logging.DEBUG
-    logging.basicConfig(level=level)
-    main(args.output_dir, args.skip_zip, args.only_client)
->>>>>>> 162a47db
+    ### Ends Alkemy-X Override ###