--- conflicted
+++ resolved
@@ -1,10 +1,6 @@
 from Qt import QtCore, QtWidgets
 from . import model
-<<<<<<< HEAD
-from .constants import Roles
-=======
 from .constants import Roles, EXPANDER_WIDTH
->>>>>>> 1e952b80
 # Imported when used
 widgets = None
 
