--- conflicted
+++ resolved
@@ -239,13 +239,9 @@
         os.environ["AVALON_APP"] = self.identifier
         os.environ["AVALON_APP_NAME"] = self.identifier + "_" + self.variant
 
-<<<<<<< HEAD
+        os.environ["FTRACK_TASKID"] = id
+
         anatomy = pype.Anatomy
-=======
-        os.environ["FTRACK_TASKID"] = id
-
-        anatomy = t.anatomy
->>>>>>> abe4bf91
         io.install()
         hierarchy = io.find_one({"type": 'asset', "name": entity['parent']['name']})[
             'data']['parents']
