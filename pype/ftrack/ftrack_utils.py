--- conflicted
+++ resolved
@@ -15,8 +15,6 @@
 log = Logger.getLogger(__name__)
 
 
-<<<<<<< HEAD
-=======
 def get_config_data():
     templates = os.environ['PYPE_STUDIO_TEMPLATES']
     path_items = [templates, 'presets', 'ftrack', 'ftrack_config.json']
@@ -32,7 +30,6 @@
 
     return data
 
->>>>>>> 6298e63e
 def get_data(parent, entity, session, custom_attributes):
     entity_type = entity.entity_type
 
