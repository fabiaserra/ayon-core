import os

import nuke
import pyblish.api
from avalon import io, api
from avalon.nuke import get_avalon_knob_data


@pyblish.api.log
class CollectNukeInstances(pyblish.api.ContextPlugin):
    """Collect all nodes with Avalon knob."""

    order = pyblish.api.CollectorOrder + 0.01
    label = "Collect Instances"
    hosts = ["nuke", "nukeassist"]

    def process(self, context):

        asset_data = io.find_one({"type": "asset",
                                  "name": api.Session["AVALON_ASSET"]})

        self.log.debug("asset_data: {}".format(asset_data["data"]))
        instances = []

        root = nuke.root()

        self.log.debug("nuke.allNodes(): {}".format(nuke.allNodes()))
        for node in nuke.allNodes():

            try:
                if node["disable"].value():
                    continue
            except Exception as E:
                self.log.warning(E)
                continue

            # get data from avalon knob
            self.log.debug("node[name]: {}".format(node['name'].value()))
            avalon_knob_data = get_avalon_knob_data(node)

            self.log.debug("avalon_knob_data: {}".format(avalon_knob_data))

            if not avalon_knob_data:
                continue

            if avalon_knob_data["id"] != "pyblish.avalon.instance":
                continue

            # establish families
            family = avalon_knob_data["family"]
            families = list()

            # except disabled nodes but exclude backdrops in test
            if ("nukenodes" not in family) and (node["disable"].value()):
                continue

            subset = avalon_knob_data.get(
                "subset", None) or node["name"].value()

            # Create instance
            instance = context.create_instance(subset)
            instance.append(node)

            # Add all nodes in group instances.
            if node.Class() == "Group":
                # only alter families for render family
                if ("render" in family):
                    # check if node is not disabled
                    families.append(avalon_knob_data["families"])
                    if node["render"].value():
                        self.log.info("flagged for render")
                        add_family = "render.local"
                        # dealing with local/farm rendering
                        if node["render_farm"].value():
                            self.log.info("adding render farm family")
                            add_family = "render.farm"
                            instance.data["transfer"] = False
                        families.append(add_family)
                    else:
                        # add family into families
                        families.insert(0, family)

                node.begin()
                for i in nuke.allNodes():
                    instance.append(i)
                node.end()

            family = avalon_knob_data["family"]
            families = [avalon_knob_data["families"]]
<<<<<<< HEAD

            # Get format
            format = root['format'].value()
            resolution_width = format.width()
            resolution_height = format.height()
            pixel_aspect = format.pixelAspect()
=======
>>>>>>> 06a2144b

            if node.Class() not in "Read":
                if node["render"].value():
                    self.log.info("flagged for render")
                    add_family = "render.local"
                    # dealing with local/farm rendering
                    if node["render_farm"].value():
                        self.log.info("adding render farm family")
                        add_family = "render.farm"
                        instance.data["transfer"] = False
                    families.append(add_family)
                else:
                    # add family into families
                    families.insert(0, family)

            instance.data.update({
                "subset": subset,
                "asset": os.environ["AVALON_ASSET"],
                "label": node.name(),
                "name": node.name(),
                "subset": subset,
                "family": family,
                "families": families,
                "avalonKnob": avalon_knob_data,
                "publish": node.knob('publish').value(),
                "step": 1,
                "fps": nuke.root()['fps'].value(),
                "resolutionWidth": resolution_width,
                "resolutionHeight": resolution_height,
                "pixelAspect": pixel_aspect,

            })

            self.log.info("collected instance: {}".format(instance.data))
            instances.append(instance)

        context.data["instances"] = instances
        self.log.debug("context: {}".format(context))<|MERGE_RESOLUTION|>--- conflicted
+++ resolved
@@ -87,15 +87,12 @@
 
             family = avalon_knob_data["family"]
             families = [avalon_knob_data["families"]]
-<<<<<<< HEAD
 
             # Get format
             format = root['format'].value()
             resolution_width = format.width()
             resolution_height = format.height()
             pixel_aspect = format.pixelAspect()
-=======
->>>>>>> 06a2144b
 
             if node.Class() not in "Read":
                 if node["render"].value():
