--- conflicted
+++ resolved
@@ -230,10 +230,7 @@
             node,
             updated_dict
         )
-<<<<<<< HEAD
-=======
         log.info("udated to version: {}".format(version.get("name")))
->>>>>>> 8c2db60b
 
     def remove(self, container):
 
