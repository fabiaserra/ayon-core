--- conflicted
+++ resolved
@@ -35,17 +35,11 @@
             "start_frame": int(instance.data['startFrame']),
             "version": version
         }
+
         self.log.debug("__ burnin_data1: {}".format(burnin_data))
         for i, repre in enumerate(instance.data["representations"]):
             self.log.debug("__ i: `{}`, repre: `{}`".format(i, repre))
 
-<<<<<<< HEAD
-        self.log.debug("__ burnin_data1: {}".format(burnin_data))
-        for i, repre in enumerate(instance.data["representations"]):
-            self.log.debug("__ i: `{}`, repre: `{}`".format(i, repre))
-
-=======
->>>>>>> de342e62
             if "burnin" not in repre.get("tags", []):
                 continue
 
@@ -55,13 +49,8 @@
             name = "_burnin"
             movieFileBurnin = filename.replace(".mov", "") + name + ".mov"
 
-<<<<<<< HEAD
             full_movie_path = os.path.join(os.path.normpath(stagingdir), repre["files"])
             full_burnin_path = os.path.join(os.path.normpath(stagingdir), movieFileBurnin)
-=======
-            full_movie_path = os.path.join(stagingdir, repre["files"])
-            full_burnin_path = os.path.join(stagingdir, movieFileBurnin)
->>>>>>> de342e62
             self.log.debug("__ full_burnin_path: {}".format(full_burnin_path))
 
             burnin_data = {
@@ -81,18 +70,6 @@
             self.log.debug("__ scriptpath: {}".format(scriptpath))
             self.log.debug("__ EXE: {}".format(os.getenv("PYPE_PYTHON_EXE")))
 
-<<<<<<< HEAD
-            try:
-                p = subprocess.Popen(
-                    [os.getenv("PYPE_PYTHON_EXE"), scriptpath, json_data]
-                )
-                p.wait()
-            except Exception as e:
-                raise RuntimeError("Burnin script didn't work: `{}`".format(e))
-
-=======
-            self.log.debug("Burnin scriptpath: {}".format(scriptpath))
-
             try:
                 p = subprocess.Popen(
                     [os.getenv("PYPE_PYTHON_EXE"), scriptpath, json_data]
@@ -104,7 +81,6 @@
             except Exception as e:
                 raise RuntimeError("Burnin script didn't work: `{}`".format(e))
 
->>>>>>> de342e62
             if os.path.exists(full_burnin_path):
                 repre_update = {
                     "files": movieFileBurnin,
