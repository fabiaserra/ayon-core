import os
import re
import copy
import json
from pprint import pprint, pformat

import pyblish.api
from avalon import api


def collect(root,
            regex=None,
            exclude_regex=None,
            startFrame=None,
            endFrame=None):
    """Collect sequence collections in root"""

    from avalon.vendor import clique

    files = list()
    for filename in os.listdir(root):

        # Must have extension
        ext = os.path.splitext(filename)[1]
        if not ext:
            continue

        # Only files
        if not os.path.isfile(os.path.join(root, filename)):
            continue

        # Include and exclude regex
        if regex and not re.search(regex, filename):
            continue
        if exclude_regex and re.search(exclude_regex, filename):
            continue

        files.append(filename)

    # Match collections
    # Support filenames like: projectX_shot01_0010.tiff with this regex
    pattern = r"(?P<index>(?P<padding>0*)\d+)\.\D+\d?$"
    collections, remainder = clique.assemble(files,
                                             patterns=[pattern],
                                             minimum_items=1)

    # Ignore any remainders
    if remainder:
        print("Skipping remainder {}".format(remainder))

    # Exclude any frames outside start and end frame.
    for collection in collections:
        for index in list(collection.indexes):
            if startFrame is not None and index < startFrame:
                collection.indexes.discard(index)
                continue
            if endFrame is not None and index > endFrame:
                collection.indexes.discard(index)
                continue

    # Keep only collections that have at least a single frame
    collections = [c for c in collections if c.indexes]

    return collections


class CollectFileSequences(pyblish.api.ContextPlugin):
    """Gather file sequences from working directory

    When "FILESEQUENCE" environment variable is set these paths (folders or
    .json files) are parsed for image sequences. Otherwise the current
    working directory is searched for file sequences.

    The json configuration may have the optional keys:
        asset (str): The asset to publish to. If not provided fall back to
            api.Session["AVALON_ASSET"]
        subset (str): The subset to publish to. If not provided the sequence's
            head (up to frame number) will be used.
        startFrame (int): The start frame for the sequence
        endFrame (int): The end frame for the sequence
        root (str): The path to collect from (can be relative to the .json)
        regex (str): A regex for the sequence filename
        exclude_regex (str): A regex for filename to exclude from collection
        metadata (dict): Custom metadata for instance.data["metadata"]

    """

    order = pyblish.api.CollectorOrder
    targets = ["filesequence"]
    label = "File Sequences"

    def process(self, context):
        if os.environ.get("PYPE_PUBLISH_PATHS"):
            paths = os.environ["PYPE_PUBLISH_PATHS"].split(os.pathsep)
            self.log.info("Collecting paths: {}".format(paths))
        else:
            cwd = context.get("workspaceDir", os.getcwd())
            paths = [cwd]

        for path in paths:

            self.log.info("Loading: {}".format(path))

            if path.endswith(".json"):
                # Search using .json configuration
                with open(path, "r") as f:
                    try:
                        data = json.load(f)
                    except Exception as exc:
                        self.log.error("Error loading json: "
                                       "{} - Exception: {}".format(path, exc))
                        raise

                cwd = os.path.dirname(path)
                root_override = data.get("root")
                if root_override:
                    if os.path.isabs(root_override):
                        root = root_override
                    else:
                        root = os.path.join(cwd, root_override)
                else:
                    root = cwd

                metadata = data.get("metadata")
                if metadata:
                    session = metadata.get("session")
                    if session:
                        self.log.info("setting session using metadata")
                        api.Session.update(session)
            else:
                # Search in directory
                data = dict()
                root = path

            self.log.info("Collecting: {}".format(root))
            regex = data.get("regex")
            if regex:
                self.log.info("Using regex: {}".format(regex))

            collections = collect(root=root,
                                  regex=regex,
                                  exclude_regex=data.get("exclude_regex"),
                                  startFrame=data.get("startFrame"),
                                  endFrame=data.get("endFrame"))

            self.log.info("Found collections: {}".format(collections))

            if data.get("subset"):
                # If subset is provided for this json then it must be a single
                # collection.
                if len(collections) > 1:
                    self.log.error("Forced subset can only work with a single "
                                   "found sequence")
                    raise RuntimeError("Invalid sequence")

            fps = data.get("fps", 25)

            # Get family from the data
            families = data.get("families", ["render"])
            assert isinstance(families, (list, tuple)), "Must be iterable"
            assert families, "Must have at least a single family"
            families.append("ftrack")
            for collection in collections:
                instance = context.create_instance(str(collection))
                self.log.info("Collection: %s" % list(collection))

                # Ensure each instance gets a unique reference to the data
                data = copy.deepcopy(data)

                # If no subset provided, get it from collection's head
                subset = data.get("subset", collection.head.rstrip("_. "))

                # If no start or end frame provided, get it from collection
                indices = list(collection.indexes)
                start = data.get("startFrame", indices[0])
                end = data.get("endFrame", indices[-1])

                # root = os.path.normpath(root)
                # self.log.info("Source: {}}".format(data.get("source", "")))

<<<<<<< HEAD
                try:
                    instance.data.update({
                        "name": str(collection),
                        "family": families[0],
                        "families": list(families),
                        "subset": subset,
                        "asset": data.get(
                            "asset", api.Session.get("AVALON_ASSET")),
                        "stagingDir": root,
                        "files": [list(collection)],
                        "startFrame": start,
                        "endFrame": end,
                        "fps": fps,
                        "source": data.get('source', '')
                    })
                except Exception as e:
                    print(e)
                    raise
=======
                instance.data.update({
                    "name": str(collection),
                    "family": families[0],  # backwards compatibility / pyblish
                    "families": list(families),
                    "subset": subset,
                    "asset": data.get("asset", api.Session["AVALON_ASSET"]),
                    "stagingDir": root,
                    "startFrame": start,
                    "endFrame": end,
                    "fps": fps,
                    "source": data.get('source', '')
                })
>>>>>>> dcdbd070
                instance.append(collection)

                representation = {
                    'name': 'jpg',
                    'ext': '.jpg',
                    'files': [list(collection)],
                    "stagingDir": root,
                }
                instance.data["representations"] = [representation]

                if data.get('user'):
                    context.data["user"] = data['user']

                self.log.debug("Collected instance:\n"
                               "{}".format(pformat(instance.data)))<|MERGE_RESOLUTION|>--- conflicted
+++ resolved
@@ -178,26 +178,6 @@
                 # root = os.path.normpath(root)
                 # self.log.info("Source: {}}".format(data.get("source", "")))
 
-<<<<<<< HEAD
-                try:
-                    instance.data.update({
-                        "name": str(collection),
-                        "family": families[0],
-                        "families": list(families),
-                        "subset": subset,
-                        "asset": data.get(
-                            "asset", api.Session.get("AVALON_ASSET")),
-                        "stagingDir": root,
-                        "files": [list(collection)],
-                        "startFrame": start,
-                        "endFrame": end,
-                        "fps": fps,
-                        "source": data.get('source', '')
-                    })
-                except Exception as e:
-                    print(e)
-                    raise
-=======
                 instance.data.update({
                     "name": str(collection),
                     "family": families[0],  # backwards compatibility / pyblish
@@ -210,7 +190,6 @@
                     "fps": fps,
                     "source": data.get('source', '')
                 })
->>>>>>> dcdbd070
                 instance.append(collection)
 
                 representation = {
