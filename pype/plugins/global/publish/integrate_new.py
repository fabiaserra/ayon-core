--- conflicted
+++ resolved
@@ -71,16 +71,13 @@
                 "audio",
                 "yetiRig",
                 "yeticache",
-<<<<<<< HEAD
-                "source",
-                "assembly"
-=======
                 "nukenodes",
                 "gizmo",
                 "source",
                 "matchmove",
                 "image"
->>>>>>> 96cfd9b6
+                "source",
+                "assembly"
                 ]
     exclude_families = ["clip"]
 
