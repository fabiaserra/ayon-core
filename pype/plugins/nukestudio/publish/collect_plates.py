--- conflicted
+++ resolved
@@ -41,11 +41,7 @@
             data[key] = value
 
         data["family"] = family.lower()
-<<<<<<< HEAD
-        data["families"] = ["ftrack"]
-=======
         data["families"] = ["ftrack"] + instance.data["families"][1:]
->>>>>>> ed0ed9ac
         data["source"] = data["sourcePath"]
 
         subset = ""
@@ -77,11 +73,7 @@
         timeline_frame_start = timeline_in - handle_start
         timeline_frame_end = timeline_out + handle_end
 
-<<<<<<< HEAD
-        frame_start = 1
-=======
         frame_start = instance.data.get("frameStart", 1)
->>>>>>> ed0ed9ac
         frame_end = frame_start + (data["sourceOut"] - data["sourceIn"])
 
         data.update(
@@ -118,12 +110,9 @@
         self.log.debug("Creating instance with name: {}".format(data["name"]))
         instance.context.create_instance(**data)
 
-<<<<<<< HEAD
-=======
         # # remove original instance
         # instance.context.remove(instance)
 
->>>>>>> ed0ed9ac
 
 class CollectPlatesData(api.InstancePlugin):
     """Collect plates"""
@@ -200,7 +189,7 @@
             "handles": handle_start,
             "handleStart": handle_start,
             "handleEnd": handle_end,
-            "sourceIn": source_in,  
+            "sourceIn": source_in,
             "sourceOut": source_out,
             "startFrame": frame_start,
             "endFrame": frame_end,
@@ -231,17 +220,11 @@
                 padding=padding,
                 ext=ext
             )
-<<<<<<< HEAD
-            start_frame = source_first_frame
-            duration = source_out_h - source_in_h
-            end_frame = source_first_frame + duration
-=======
             self.log.debug("__ source_in_h: {}".format(source_in_h))
             self.log.debug("__ source_out_h: {}".format(source_out_h))
             start_frame = source_first_frame + source_in_h
             duration = source_out_h - source_in_h
             end_frame = start_frame + duration
->>>>>>> ed0ed9ac
             files = [file % i for i in range(start_frame, (end_frame + 1), 1)]
         except Exception as e:
             self.log.debug("Exception in file: {}".format(e))
