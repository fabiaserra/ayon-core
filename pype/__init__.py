# -*- coding: utf-8 -*-
"""Pype module."""
import os
import functools
import logging

<<<<<<< HEAD
pyblish = avalon = config = Anatomy = filter_pyblish_plugins = None
=======
from pyblish import api as pyblish
from avalon import api as avalon
from .api import get_project_settings, Anatomy
from .lib import filter_pyblish_plugins

>>>>>>> 3e605121

log = logging.getLogger(__name__)


PROJECT_PLUGINS_PATH = os.environ.get("PYPE_PROJECT_PLUGINS")
STUDIO_PLUGINS_PATH = os.environ.get("PYPE_STUDIO_PLUGINS")
PACKAGE_DIR = os.path.dirname(__file__)
PLUGINS_DIR = os.path.join(PACKAGE_DIR, "plugins")

# Global plugin paths
PUBLISH_PATH = os.path.join(PLUGINS_DIR, "global", "publish")
LOAD_PATH = os.path.join(PLUGINS_DIR, "global", "load")

_original_discover = None


def import_wrapper(func):
    """Wrap module imports to specific functions."""
    @functools.wraps(func)
    def decorated(*args, **kwargs):
        global pyblish
        global avalon
        global config
        global Anatomy
        global filter_pyblish_plugins
        global _original_discover
        if pyblish is None:
            from pyblish import api as pyblish
            from avalon import api as avalon
            from .api import Anatomy, config
            from .lib import filter_pyblish_plugins

            # we are monkey patching `avalon.api.discover()` to allow us to
            # load plugin presets on plugins being discovered by avalon.
            # Little bit of hacking, but it allows us to add out own features
            # without need to modify upstream code.

            _original_discover = avalon.discover

        return func(*args, **kwargs)

    return decorated


@import_wrapper
def patched_discover(superclass):
    """Patch `avalon.api.discover()`.

    Monkey patched version of :func:`avalon.api.discover()`. It allows
    us to load presets on plugins being discovered.
    """
    # run original discover and get plugins
    plugins = _original_discover(superclass)

    # determine host application to use for finding presets
    if avalon.registered_host() is None:
        return plugins
    host = avalon.registered_host().__name__.split(".")[-1]

    # map plugin superclass to preset json. Currenly suppoted is load and
    # create (avalon.api.Loader and avalon.api.Creator)
    plugin_type = "undefined"
    if superclass.__name__.split(".")[-1] == "Loader":
        plugin_type = "load"
    elif superclass.__name__.split(".")[-1] == "Creator":
        plugin_type = "create"

    print(">>> Finding presets for {}:{} ...".format(host, plugin_type))
    try:
        settings = (
            get_project_settings(os.environ['AVALON_PROJECT'])
            [host][plugin_type]
        )
    except KeyError:
        print("*** no presets found.")
    else:
        for plugin in plugins:
            if plugin.__name__ in settings:
                print(">>> We have preset for {}".format(plugin.__name__))
                for option, value in settings[plugin.__name__].items():
                    if option == "enabled" and value is False:
                        setattr(plugin, "active", False)
                        print("  - is disabled by preset")
                    else:
                        setattr(plugin, option, value)
                        print("  - setting `{}`: `{}`".format(option, value))
    return plugins


@import_wrapper
def install():
    """Install Pype to Avalon."""
    log.info("Registering global plug-ins..")
    pyblish.register_plugin_path(PUBLISH_PATH)
    pyblish.register_discovery_filter(filter_pyblish_plugins)
    avalon.register_plugin_path(avalon.Loader, LOAD_PATH)

    # Register project specific plugins
    project_name = os.environ.get("AVALON_PROJECT")
    if PROJECT_PLUGINS_PATH and project_name:
        for path in PROJECT_PLUGINS_PATH.split(os.pathsep):
            if not path:
                continue
            plugin_path = os.path.join(path, project_name, "plugins")
            if os.path.exists(plugin_path):
                pyblish.register_plugin_path(plugin_path)
                avalon.register_plugin_path(avalon.Loader, plugin_path)
                avalon.register_plugin_path(avalon.Creator, plugin_path)
                avalon.register_plugin_path(
                    avalon.InventoryAction, plugin_path
                )

    # Register studio specific plugins
    if STUDIO_PLUGINS_PATH and project_name:
        for path in STUDIO_PLUGINS_PATH.split(os.pathsep):
            if not path:
                continue
            if os.path.exists(path):
                pyblish.register_plugin_path(path)
                avalon.register_plugin_path(avalon.Loader, path)
                avalon.register_plugin_path(avalon.Creator, path)
                avalon.register_plugin_path(avalon.InventoryAction, path)

    if project_name:
        anatomy = Anatomy(project_name)
        anatomy.set_root_environments()
        avalon.register_root(anatomy.roots)
    # apply monkey patched discover to original one
    log.info("Patching discovery")
    avalon.discover = patched_discover


@import_wrapper
def uninstall():
    """Uninstall Pype from Avalon."""
    log.info("Deregistering global plug-ins..")
    pyblish.deregister_plugin_path(PUBLISH_PATH)
    pyblish.deregister_discovery_filter(filter_pyblish_plugins)
    avalon.deregister_plugin_path(avalon.Loader, LOAD_PATH)
    log.info("Global plug-ins unregistred")

    # restore original discover
    avalon.discover = _original_discover<|MERGE_RESOLUTION|>--- conflicted
+++ resolved
@@ -4,15 +4,7 @@
 import functools
 import logging
 
-<<<<<<< HEAD
 pyblish = avalon = config = Anatomy = filter_pyblish_plugins = None
-=======
-from pyblish import api as pyblish
-from avalon import api as avalon
-from .api import get_project_settings, Anatomy
-from .lib import filter_pyblish_plugins
-
->>>>>>> 3e605121
 
 log = logging.getLogger(__name__)
 
