--- conflicted
+++ resolved
@@ -143,14 +143,9 @@
         log.info("Publish finished.")
 
     @staticmethod
-<<<<<<< HEAD
-    def extractenvironments(output_json_path, project, folder, task, app,
-                            env_group):
-=======
     def extractenvironments(
         output_json_path, project, asset, task, app, env_group
     ):
->>>>>>> 54fa0ae9
         """Produces json file with environment based on project and app.
 
         Called by Deadline plugin to propagate environment into render jobs.
@@ -158,16 +153,6 @@
 
         from ayon_core.addon import AddonsManager
 
-<<<<<<< HEAD
-        if all((project, folder, task, app)):
-            env = get_app_environments_for_context(
-                project,
-                folder,
-                task,
-                app,
-                env_group=env_group,
-                launch_type=LaunchTypes.farm_render
-=======
         warnings.warn(
             (
                 "Command 'extractenvironments' is deprecated and will be"
@@ -176,12 +161,12 @@
             ),
             DeprecationWarning
         )
+
         addons_manager = AddonsManager()
         applications_addon = addons_manager.get_enabled_addon("applications")
         if applications_addon is None:
             raise RuntimeError(
                 "Applications addon is not available or enabled."
->>>>>>> 54fa0ae9
             )
 
         # Please ignore the fact this is using private method
