--- conflicted
+++ resolved
@@ -91,11 +91,6 @@
                         parent["folder_type"] = parent.pop("entity_type")
 
             folder_path, folder_name = self._get_folder_data(tag_data)
-
-<<<<<<< HEAD
-            product_name = tag_data.get("productName")
-            if product_name is None:
-                product_name = tag_data["subset"]
 
             # insert family into families
             ### Starts Alkemy-X Override ###
@@ -109,8 +104,6 @@
             else:
                 family = tag_data["family"]
             ### Ends Alkemy-X Override ###
-=======
->>>>>>> 87570514
             families = [str(f) for f in tag_data["families"]]
 
             # TODO: remove backward compatibility
@@ -159,9 +152,7 @@
 
                 # add all additional tags
                 "tags": phiero.get_track_item_tags(track_item),
-                "newAssetPublishing": True,
-                "toBeRenderedOn": "deadline",
-                "farm": submit_to_farm,
+                "newAssetPublishing": True
             })
 
             # otio clip data
@@ -183,11 +174,10 @@
                 }
             })
 
-            ### Starts Alkemy-X Override ###
-            # # create shot instance for shot attributes create/update
-            # self.create_shot_instance(context, **data)
-            # self.log.info("Creating instance: {}".format(instance))
-            ### Eds Alkemy-X Override ###
+            # create shot instance for shot attributes create/update
+            self.create_shot_instance(context, **data)
+
+            self.log.info("Creating instance: {}".format(instance))
             self.log.info(
                 "_ instance.data: {}".format(pformat(instance.data)))
 
@@ -311,7 +301,7 @@
         label += " {}".format(product_name)
 
         data.update({
-            "name": "{}_{}".format(folder_path, product_name),
+            "name": "{}_{}".format(folder_path, subset),
             "label": label,
             "productName": product_name,
             "productType": product_type,
