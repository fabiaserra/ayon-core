import ayon_api

from ayon_core.pipeline import get_representation_path
from ayon_core.lib.transcoding import (
    VIDEO_EXTENSIONS,
    IMAGE_EXTENSIONS
)
import ayon_core.hosts.hiero.api as phiero


class LoadClip(phiero.SequenceLoader):
    """Load a product to timeline as clip

    Place clip to timeline on its asset origin timings collected
    during conforming to project
    """

<<<<<<< HEAD
    product_types = {"render2d", "source", "plate", "reference", "render", "review"}
    representations = ["*"]
=======
    product_types = {"render2d", "source", "plate", "render", "review"}
    representations = {"*"}
>>>>>>> 87570514
    extensions = set(
        ext.lstrip(".") for ext in IMAGE_EXTENSIONS.union(VIDEO_EXTENSIONS)
    )

    label = "Load as clip"
    order = -10
    icon = "code-fork"
    color = "orange"

    # for loader multiselection
    sequence = None
    track = None

    # presets
    clip_color_last = "green"
    clip_color = "red"

    clip_name_template = "{asset}_{subset}_{representation}"

    @classmethod
    def apply_settings(cls, project_settings):
        plugin_type_settings = (
            project_settings
            .get("hiero", {})
            .get("load", {})
        )

        if not plugin_type_settings:
            return

        plugin_name = cls.__name__

        # Look for plugin settings in host specific settings
        plugin_settings = plugin_type_settings.get(plugin_name)
        if not plugin_settings:
            return

        print(">>> We have preset for {}".format(plugin_name))
        for option, value in plugin_settings.items():
            if option == "representations":
                continue

            if option == "clip_name_template":
                # TODO remove the formatting replacement
                value = (
                    value
                    .replace("{folder[name]}", "{asset}")
                    .replace("{product[name]}", "{subset}")
                )

            if option == "enabled" and value is False:
                print("  - is disabled by preset")
            else:
                print("  - setting `{}`: `{}`".format(option, value))
            setattr(cls, option, value)

    def load(self, context, name, namespace, options):
        # add clip name template to options
        options.update({
            "clipNameTemplate": self.clip_name_template
        })
        # in case loader uses multiselection
        if self.track and self.sequence:
            options.update({
                "sequence": self.sequence,
                "track": self.track,
                "clipNameTemplate": self.clip_name_template
            })

        # load clip to timeline and get main variables
        path = self.filepath_from_context(context)
        track_item = phiero.ClipLoader(self, context, path, **options).load()
        namespace = namespace or track_item.name()
        version_entity = context["version"]
        version_attributes = version_entity["attrib"]
        version_name = version_entity["version"]
        colorspace = version_attributes.get("colorSpace")
        object_name = self.clip_name_template.format(
            **context["representation"]["context"])

        # set colorspace
        if colorspace:
            track_item.source().setSourceMediaColourTransform(colorspace)

        # add additional metadata from the version to imprint Avalon knob
        add_keys = [
            "frameStart", "frameEnd", "source", "author",
            "fps", "handleStart", "handleEnd"
        ]

        # move all version data keys to tag data
        data_imprint = {
            key: version_attributes.get(key, str(None))
            for key in add_keys

        }

        # add variables related to version context
        data_imprint.update({
            "version": version_name,
            "colorspace": colorspace,
            "objectName": object_name
        })

        # update color of clip regarding the version order
        self.set_item_color(
            context["project"]["name"], track_item, version_entity
        )

        # deal with multiselection
        self.multiselection(track_item)

        self.log.info("Loader done: `{}`".format(name))

        return phiero.containerise(
            track_item,
            name, namespace, context,
            self.__class__.__name__,
            data_imprint)

    def switch(self, container, context):
        self.update(container, context)

    def update(self, container, context):
        """ Updating previously loaded clips
        """
        version_entity = context["version"]
        repre_entity = context["representation"]

        # load clip to timeline and get main variables
        name = container["name"]
        namespace = container["namespace"]
        track_item = phiero.get_track_items(
            track_item_name=namespace).pop()

        version_attributes = version_entity["attrib"]
        version_name = version_entity["version"]
        colorspace = version_attributes.get("colorSpace")
        object_name = "{}_{}".format(name, namespace)

        file = get_representation_path(repre_entity).replace("\\", "/")
        clip = track_item.source()

        # reconnect media to new path
        clip.reconnectMedia(file)

        # set colorspace
        if colorspace:
            clip.setSourceMediaColourTransform(colorspace)

        # add additional metadata from the version to imprint metadata knob

        # move all version data keys to tag data
        data_imprint = {}
        for key in [
            "frameStart",
            "frameEnd",
            "source",
            "author",
            "fps",
            "handleStart",
            "handleEnd",
        ]:
            data_imprint.update({
                key: version_attributes.get(key, str(None))
            })

        # add variables related to version context
        data_imprint.update({
            "representation": repre_entity["id"],
            "version": version_name,
            "colorspace": colorspace,
            "objectName": object_name
        })

        # update color of clip regarding the version order
        self.set_item_color(
            context["project"]["name"], track_item, version_entity
        )

        return phiero.update_container(track_item, data_imprint)

    def remove(self, container):
        """ Removing previously loaded clips
        """
        # load clip to timeline and get main variables
        namespace = container['namespace']
        track_item = phiero.get_track_items(
            track_item_name=namespace).pop()
        track = track_item.parent()

        # remove track item from track
        track.removeItem(track_item)

    @classmethod
    def multiselection(cls, track_item):
        if not cls.track:
            cls.track = track_item.parent()
            cls.sequence = cls.track.parent()

    @classmethod
    def set_item_color(cls, project_name, track_item, version_entity):
        last_version_entity = ayon_api.get_last_version_by_product_id(
            project_name, version_entity["productId"], fields={"id"}
        )
        clip = track_item.source()
        # set clip colour
        if version_entity["id"] == last_version_entity["id"]:
            clip.binItem().setColor(cls.clip_color_last)
        else:
            clip.binItem().setColor(cls.clip_color)<|MERGE_RESOLUTION|>--- conflicted
+++ resolved
@@ -15,13 +15,8 @@
     during conforming to project
     """
 
-<<<<<<< HEAD
     product_types = {"render2d", "source", "plate", "reference", "render", "review"}
-    representations = ["*"]
-=======
-    product_types = {"render2d", "source", "plate", "render", "review"}
     representations = {"*"}
->>>>>>> 87570514
     extensions = set(
         ext.lstrip(".") for ext in IMAGE_EXTENSIONS.union(VIDEO_EXTENSIONS)
     )
