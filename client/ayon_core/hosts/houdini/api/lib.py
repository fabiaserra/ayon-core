# -*- coding: utf-8 -*-
import sys
import os
import errno
import re
import logging
import json
from contextlib import contextmanager

import six
import ayon_api

from ayon_core.lib import StringTemplate
from ayon_core.settings import get_current_project_settings
from ayon_core.pipeline import (
    Anatomy,
    get_current_project_name,
    get_current_folder_path,
    registered_host,
    get_current_context,
    get_current_host_name,
)
from ayon_core.pipeline.create import CreateContext
from ayon_core.pipeline.template_data import get_template_data
from ayon_core.pipeline.context_tools import get_current_project_folder
from ayon_core.tools.utils import PopupUpdateKeys, SimplePopup
from ayon_core.tools.utils.host_tools import get_tool_by_name

import hou


self = sys.modules[__name__]
self._parent = None
log = logging.getLogger(__name__)
JSON_PREFIX = "JSON:::"


def get_folder_fps(folder_entity=None):
    """Return current folder fps."""

    if folder_entity is None:
        folder_entity = get_current_project_folder(fields=["attrib.fps"])
    return folder_entity["attrib"]["fps"]


def get_output_parameter(node):
    """Return the render output parameter of the given node

    Example:
        root = hou.node("/obj")
        my_alembic_node = root.createNode("alembic")
        get_output_parameter(my_alembic_node)
        >>> "filename"

    Notes:
        I'm using node.type().name() to get on par with the creators,
            Because the return value of `node.type().name()` is the
            same string value used in creators
            e.g. instance_data.update({"node_type": "alembic"})

        Rop nodes in different network categories have
            the same output parameter.
            So, I took that into consideration as a hint for
            future development.

    Args:
        node(hou.Node): node instance

    Returns:
        hou.Parm
    """

    node_type = node.type().name()

    # Figure out which type of node is being rendered
    if node_type in {"alembic", "rop_alembic"}:
        return node.parm("filename")
    elif node_type == "arnold":
        if node_type.evalParm("ar_ass_export_enable"):
            return node.parm("ar_ass_file")
        return node.parm("ar_picture")
    elif node_type in {
        "geometry",
        "rop_geometry",
        "filmboxfbx",
        "rop_fbx"
    }:
        return node.parm("sopoutput")
    elif node_type == "comp":
        return node.parm("copoutput")
    elif node_type in {"karma", "opengl"}:
        return node.parm("picture")
    elif node_type == "ifd":  # Mantra
        if node.evalParm("soho_outputmode"):
            return node.parm("soho_diskfile")
        return node.parm("vm_picture")
    elif node_type == "Redshift_Proxy_Output":
        return node.parm("RS_archive_file")
    elif node_type == "Redshift_ROP":
        return node.parm("RS_outputFileNamePrefix")
    elif node_type in {"usd", "usd_rop", "usdexport"}:
        return node.parm("lopoutput")
    elif node_type in {"usdrender", "usdrender_rop"}:
        return node.parm("outputimage")
    elif node_type == "vray_renderer":
        return node.parm("SettingsOutput_img_file_path")

    raise TypeError("Node type '%s' not supported" % node_type)


def set_scene_fps(fps):
    hou.setFps(fps)


# Valid FPS
def validate_fps():
    """Validate current scene FPS and show pop-up when it is incorrect

    Returns:
        bool

    """

    fps = get_folder_fps()
    current_fps = hou.fps()  # returns float

    if current_fps != fps:

        # Find main window
        parent = hou.ui.mainQtWindow()
        if parent is None:
            pass
        else:
            dialog = PopupUpdateKeys(parent=parent)
            dialog.setModal(True)
            dialog.setWindowTitle("Houdini scene does not match project FPS")
            dialog.set_message("Scene %i FPS does not match project %i FPS" %
                              (current_fps, fps))
            dialog.set_button_text("Fix")

            # on_show is the Fix button clicked callback
            dialog.on_clicked_state.connect(lambda: set_scene_fps(fps))

            dialog.show()

            return False

    return True


def create_remote_publish_node(force=True):
    """Function to create a remote publish node in /out

    This is a hacked "Shell" node that does *nothing* except for triggering
    `colorbleed.lib.publish_remote()` as pre-render script.

    All default attributes of the Shell node are hidden to the Artist to
    avoid confusion.

    Additionally some custom attributes are added that can be collected
    by a Collector to set specific settings for the publish, e.g. whether
    to separate the jobs per instance or process in one single job.

    """

    cmd = "import colorbleed.lib; colorbleed.lib.publish_remote()"

    existing = hou.node("/out/REMOTE_PUBLISH")
    if existing:
        if force:
            log.warning("Removing existing '/out/REMOTE_PUBLISH' node..")
            existing.destroy()
        else:
            raise RuntimeError("Node already exists /out/REMOTE_PUBLISH. "
                               "Please remove manually or set `force` to "
                               "True.")

    # Create the shell node
    out = hou.node("/out")
    node = out.createNode("shell", node_name="REMOTE_PUBLISH")
    node.moveToGoodPosition()

    # Set color make it stand out (avalon/pyblish color)
    node.setColor(hou.Color(0.439, 0.709, 0.933))

    # Set the pre-render script
    node.setParms({
        "prerender": cmd,
        "lprerender": "python"  # command language
    })

    # Lock the attributes to ensure artists won't easily mess things up.
    node.parm("prerender").lock(True)
    node.parm("lprerender").lock(True)

    # Lock up the actual shell command
    command_parm = node.parm("command")
    command_parm.set("")
    command_parm.lock(True)
    shellexec_parm = node.parm("shellexec")
    shellexec_parm.set(False)
    shellexec_parm.lock(True)

    # Get the node's parm template group so we can customize it
    template = node.parmTemplateGroup()

    # Hide default tabs
    template.hideFolder("Shell", True)
    template.hideFolder("Scripts", True)

    # Hide default settings
    template.hide("execute", True)
    template.hide("renderdialog", True)
    template.hide("trange", True)
    template.hide("f", True)
    template.hide("take", True)

    # Add custom settings to this node.
    parm_folder = hou.FolderParmTemplate("folder", "Submission Settings")

    # Separate Jobs per Instance
    parm = hou.ToggleParmTemplate(name="separateJobPerInstance",
                                  label="Separate Job per Instance",
                                  default_value=False)
    parm_folder.addParmTemplate(parm)

    # Add our custom Submission Settings folder
    template.append(parm_folder)

    # Apply template back to the node
    node.setParmTemplateGroup(template)


def render_rop(ropnode):
    """Render ROP node utility for Publishing.

    This renders a ROP node with the settings we want during Publishing.
    """
    # Print verbose when in batch mode without UI
    verbose = not hou.isUIAvailable()

    # Render
    try:
        ropnode.render(verbose=verbose,
                       # Allow Deadline to capture completion percentage
                       output_progress=verbose)
    except hou.Error as exc:
        # The hou.Error is not inherited from a Python Exception class,
        # so we explicitly capture the houdini error, otherwise pyblish
        # will remain hanging.
        import traceback
        traceback.print_exc()
        raise RuntimeError("Render failed: {0}".format(exc))


def imprint(node, data, update=False):
    """Store attributes with value on a node

    Depending on the type of attribute it creates the correct parameter
    template. Houdini uses a template per type, see the docs for more
    information.

    http://www.sidefx.com/docs/houdini/hom/hou/ParmTemplate.html

    Because of some update glitch where you cannot overwrite existing
    ParmTemplates on node using:
        `setParmTemplates()` and `parmTuplesInFolder()`
    update is done in another pass.

    Args:
        node(hou.Node): node object from Houdini
        data(dict): collection of attributes and their value
        update (bool, optional): flag if imprint should update
            already existing data or leave them untouched and only
            add new.

    Returns:
        None

    """
    if not data:
        return
    if not node:
        self.log.error("Node is not set, calling imprint on invalid data.")
        return

    current_parms = {p.name(): p for p in node.spareParms()}
    update_parm_templates = []
    new_parm_templates = []

    for key, value in data.items():
        if value is None:
            continue

        parm_template = get_template_from_value(key, value)

        if key in current_parms:
            if node.evalParm(key) == value:
                continue
            if not update:
                log.debug(f"{key} already exists on {node}")
            else:
                log.debug(f"replacing {key}")
                update_parm_templates.append(parm_template)
            continue

        new_parm_templates.append(parm_template)

    if not new_parm_templates and not update_parm_templates:
        return

    parm_group = node.parmTemplateGroup()

    # Add new parm templates
    if new_parm_templates:
        parm_folder = parm_group.findFolder("Extra")

        # if folder doesn't exist yet, create one and append to it,
        # else append to existing one
        if not parm_folder:
            parm_folder = hou.FolderParmTemplate("folder", "Extra")
            parm_folder.setParmTemplates(new_parm_templates)
            parm_group.append(parm_folder)
        else:
            # Add to parm template folder instance then replace with updated
            # one in parm template group
            for template in new_parm_templates:
                parm_folder.addParmTemplate(template)
            parm_group.replace(parm_folder.name(), parm_folder)

    # Update existing parm templates
    for parm_template in update_parm_templates:
        parm_group.replace(parm_template.name(), parm_template)

        # When replacing a parm with a parm of the same name it preserves its
        # value if before the replacement the parm was not at the default,
        # because it has a value override set. Since we're trying to update the
        # parm by using the new value as `default` we enforce the parm is at
        # default state
        node.parm(parm_template.name()).revertToDefaults()

    node.setParmTemplateGroup(parm_group)


def lsattr(attr, value=None, root="/"):
    """Return nodes that have `attr`
     When `value` is not None it will only return nodes matching that value
     for the given attribute.
     Args:
         attr (str): Name of the attribute (hou.Parm)
         value (object, Optional): The value to compare the attribute too.
            When the default None is provided the value check is skipped.
        root (str): The root path in Houdini to search in.
    Returns:
        list: Matching nodes that have attribute with value.
    """
    if value is None:
        # Use allSubChildren() as allNodes() errors on nodes without
        # permission to enter without a means to continue of querying
        # the rest
        nodes = hou.node(root).allSubChildren()
        return [n for n in nodes if n.parm(attr)]
    return lsattrs({attr: value})


def lsattrs(attrs, root="/"):
    """Return nodes matching `key` and `value`
    Arguments:
        attrs (dict): collection of attribute: value
        root (str): The root path in Houdini to search in.
    Example:
        >> lsattrs({"id": "myId"})
        ["myNode"]
        >> lsattr("id")
        ["myNode", "myOtherNode"]
    Returns:
        list: Matching nodes that have attribute with value.
    """

    matches = set()
    # Use allSubChildren() as allNodes() errors on nodes without
    # permission to enter without a means to continue of querying
    # the rest
    nodes = hou.node(root).allSubChildren()
    for node in nodes:
        for attr in attrs:
            if not node.parm(attr):
                continue
            elif node.evalParm(attr) != attrs[attr]:
                continue
            else:
                matches.add(node)

    return list(matches)


def read(node):
    """Read the container data in to a dict

    Args:
        node(hou.Node): Houdini node

    Returns:
        dict

    """
    # `spareParms` returns a tuple of hou.Parm objects
    data = {}
    if not node:
        return data
    for parameter in node.spareParms():
        value = parameter.eval()
        # test if value is json encoded dict
        if isinstance(value, six.string_types) and \
                value.startswith(JSON_PREFIX):
            try:
                value = json.loads(value[len(JSON_PREFIX):])
            except json.JSONDecodeError:
                # not a json
                pass
        data[parameter.name()] = value

    return data


@contextmanager
def maintained_selection():
    """Maintain selection during context
    Example:
        >>> with maintained_selection():
        ...     # Modify selection
        ...     node.setSelected(on=False, clear_all_selected=True)
        >>> # Selection restored
    """

    previous_selection = hou.selectedNodes()
    try:
        yield
    finally:
        # Clear the selection
        # todo: does hou.clearAllSelected() do the same?
        for node in hou.selectedNodes():
            node.setSelected(on=False)

        if previous_selection:
            for node in previous_selection:
                node.setSelected(on=True)


def reset_framerange(fps=True, frame_range=True):
    """Set frame range and FPS to current folder."""

    project_name = get_current_project_name()
    folder_path = get_current_folder_path()

    folder_entity = ayon_api.get_folder_by_path(project_name, folder_path)
    folder_attributes = folder_entity["attrib"]

    # Set FPS
    if fps:
        fps = get_folder_fps(folder_entity)
        print("Setting scene FPS to {}".format(int(fps)))
        set_scene_fps(fps)

    if frame_range:

        # Set Start and End Frames
        frame_start = folder_attributes.get("frameStart")
        frame_end = folder_attributes.get("frameEnd")

        if frame_start is None or frame_end is None:
            log.warning("No edit information found for '%s'", folder_path)
            return

        handle_start = folder_attributes.get("handleStart", 0)
        handle_end = folder_attributes.get("handleEnd", 0)

        frame_start -= int(handle_start)
        frame_end += int(handle_end)

        # Set frame range and FPS
        hou.playbar.setFrameRange(frame_start, frame_end)
        hou.playbar.setPlaybackRange(frame_start, frame_end)
        hou.setFrame(frame_start)


def get_main_window():
    """Acquire Houdini's main window"""
    if self._parent is None:
        self._parent = hou.ui.mainQtWindow()
    return self._parent


def get_template_from_value(key, value):
    if isinstance(value, float):
        parm = hou.FloatParmTemplate(name=key,
                                     label=key,
                                     num_components=1,
                                     default_value=(value,))
    elif isinstance(value, bool):
        parm = hou.ToggleParmTemplate(name=key,
                                      label=key,
                                      default_value=value)
    elif isinstance(value, int):
        parm = hou.IntParmTemplate(name=key,
                                   label=key,
                                   num_components=1,
                                   default_value=(value,))
    elif isinstance(value, six.string_types):
        parm = hou.StringParmTemplate(name=key,
                                      label=key,
                                      num_components=1,
                                      default_value=(value,))
    elif isinstance(value, (dict, list, tuple)):
        parm = hou.StringParmTemplate(name=key,
                                      label=key,
                                      num_components=1,
                                      default_value=(
                                          JSON_PREFIX + json.dumps(value),))
    else:
        raise TypeError("Unsupported type: %r" % type(value))

    return parm


def get_frame_data(node, log=None):
    """Get the frame data: `frameStartHandle`, `frameEndHandle`
    and `byFrameStep`.

    This function uses Houdini node's `trange`, `t1, `t2` and `t3`
    parameters as the source of truth for the full inclusive frame
    range to render, as such these are considered as the frame
    range including the handles.

    The non-inclusive frame start and frame end without handles
    can be computed by subtracting the handles from the inclusive
    frame range.

    Args:
        node (hou.Node): ROP node to retrieve frame range from,
            the frame range is assumed to be the frame range
            *including* the start and end handles.

    Returns:
        dict: frame data for `frameStartHandle`, `frameEndHandle`
            and `byFrameStep`.

    """

    if log is None:
        log = self.log

    data = {}

    if node.parm("trange") is None:
        log.debug(
            "Node has no 'trange' parameter: {}".format(node.path())
        )
        return data

    if node.evalParm("trange") == 0:
        data["frameStartHandle"] = hou.intFrame()
        data["frameEndHandle"] = hou.intFrame()
        data["byFrameStep"] = 1.0

        log.info(
            "Node '{}' has 'Render current frame' set.\n"
            "Folder Handles are ignored.\n"
            "frameStart and frameEnd are set to the "
            "current frame.".format(node.path())
        )
    else:
        data["frameStartHandle"] = int(node.evalParm("f1"))
        data["frameEndHandle"] = int(node.evalParm("f2"))
        data["byFrameStep"] = node.evalParm("f3")

    return data


def splitext(name, allowed_multidot_extensions):
    # type: (str, list) -> tuple
    """Split file name to name and extension.

    Args:
        name (str): File name to split.
        allowed_multidot_extensions (list of str): List of allowed multidot
            extensions.

    Returns:
        tuple: Name and extension.
    """

    for ext in allowed_multidot_extensions:
        if name.endswith(ext):
            return name[:-len(ext)], ext

    return os.path.splitext(name)


def get_top_referenced_parm(parm):

    processed = set()  # disallow infinite loop
    while True:
        if parm.path() in processed:
            raise RuntimeError("Parameter references result in cycle.")

        processed.add(parm.path())

        ref = parm.getReferencedParm()
        if ref.path() == parm.path():
            # It returns itself when it doesn't reference
            # another parameter
            return ref
        else:
            parm = ref


def evalParmNoFrame(node, parm, pad_character="#"):

    parameter = node.parm(parm)
    assert parameter, "Parameter does not exist: %s.%s" % (node, parm)

    # If the parameter has a parameter reference, then get that
    # parameter instead as otherwise `unexpandedString()` fails.
    parameter = get_top_referenced_parm(parameter)

    # Substitute out the frame numbering with padded characters
    try:
        raw = parameter.unexpandedString()
    except hou.Error as exc:
        print("Failed: %s" % parameter)
        raise RuntimeError(exc)

    def replace(match):
        padding = 1
        n = match.group(2)
        if n and int(n):
            padding = int(n)
        return pad_character * padding

    expression = re.sub(r"(\$F([0-9]*))", replace, raw)

    with hou.ScriptEvalContext(parameter):
        return hou.expandStringAtFrame(expression, 0)


def get_color_management_preferences():
    """Get default OCIO preferences"""
    return {
        "config": hou.Color.ocio_configPath(),
        "display": hou.Color.ocio_defaultDisplay(),
        "view": hou.Color.ocio_defaultView()
    }


def get_obj_node_output(obj_node):
    """Find output node.

    If the node has any output node return the
    output node with the minimum `outputidx`.
    When no output is present return the node
    with the display flag set. If no output node is
    detected then None is returned.

    Arguments:
        node (hou.Node): The node to retrieve a single
            the output node for.

    Returns:
        Optional[hou.Node]: The child output node.

    """

    outputs = obj_node.subnetOutputs()
    if not outputs:
        return

    elif len(outputs) == 1:
        return outputs[0]

    else:
        return min(outputs,
                   key=lambda node: node.evalParm('outputidx'))


def get_output_children(output_node, include_sops=True):
    """Recursively return a list of all output nodes
    contained in this node including this node.

    It works in a similar manner to output_node.allNodes().
    """
    out_list = [output_node]

    if output_node.childTypeCategory() == hou.objNodeTypeCategory():
        for child in output_node.children():
            out_list += get_output_children(child, include_sops=include_sops)

    elif include_sops and \
            output_node.childTypeCategory() == hou.sopNodeTypeCategory():
        out = get_obj_node_output(output_node)
        if out:
            out_list += [out]

    return out_list


def get_resolution_from_folder(folder_entity):
    """Get resolution from the given folder entity.

    Args:
        folder_entity (dict[str, Any]): Folder entity.

    Returns:
        Union[Tuple[int, int], None]: Resolution width and height.

    """
    if not folder_entity or "attrib" not in folder_entity:
        print("Entered folder is not valid. \"{}\"".format(
            str(folder_entity)
        ))
        return None

    folder_attributes = folder_entity["attrib"]
    resolution_width = folder_attributes.get("resolutionWidth")
    resolution_height = folder_attributes.get("resolutionHeight")

    # Make sure both width and height are set
    if resolution_width is None or resolution_height is None:
        print("No resolution information found for '{}'".format(
            folder_entity["path"]
        ))
        return None

    return int(resolution_width), int(resolution_height)


def set_camera_resolution(camera, folder_entity=None):
    """Apply resolution to camera from folder entity of the publish"""

    if not folder_entity:
        folder_entity = get_current_project_folder()

    resolution = get_resolution_from_folder(folder_entity)

    if resolution:
        print("Setting camera resolution: {} -> {}x{}".format(
            camera.name(), resolution[0], resolution[1]
        ))
        camera.parm("resx").set(resolution[0])
        camera.parm("resy").set(resolution[1])


def get_camera_from_container(container):
    """Get camera from container node. """

    cameras = container.recursiveGlob(
        "*",
        filter=hou.nodeTypeFilter.ObjCamera,
        include_subnets=False
    )

    assert len(cameras) == 1, "Camera instance must have only one camera"
    return cameras[0]


def get_current_context_template_data_with_folder_attrs():
    """

    Output contains 'folderAttributes' key with folder attribute values.

    Returns:
         dict[str, Any]: Template data to fill templates.

    """
    context = get_current_context()
    project_name = context["project_name"]
    folder_path = context["folder_path"]
    task_name = context["task_name"]
    host_name = get_current_host_name()

    project_entity = ayon_api.get_project(project_name)
    anatomy = Anatomy(project_name, project_entity=project_entity)
    folder_entity = ayon_api.get_folder_by_path(project_name, folder_path)
    task_entity = ayon_api.get_task_by_name(
        project_name, folder_entity["id"], task_name
    )

    # get context specific vars
    folder_attributes = folder_entity["attrib"]

    # compute `frameStartHandle` and `frameEndHandle`
    frame_start = folder_attributes.get("frameStart")
    frame_end = folder_attributes.get("frameEnd")
    handle_start = folder_attributes.get("handleStart")
    handle_end = folder_attributes.get("handleEnd")
    if frame_start is not None and handle_start is not None:
        folder_attributes["frameStartHandle"] = frame_start - handle_start

    if frame_end is not None and handle_end is not None:
        folder_attributes["frameEndHandle"] = frame_end + handle_end

    template_data = get_template_data(
        project_entity, folder_entity, task_entity, host_name
    )
    template_data["root"] = anatomy.roots
    template_data["folderAttributes"] = folder_attributes

    return template_data


def get_context_var_changes():
    """get context var changes."""

    houdini_vars_to_update = {}

    project_settings = get_current_project_settings()
    houdini_vars_settings = \
        project_settings["houdini"]["general"]["update_houdini_var_context"]

    if not houdini_vars_settings["enabled"]:
        return houdini_vars_to_update

    houdini_vars = houdini_vars_settings["houdini_vars"]

    # No vars specified - nothing to do
    if not houdini_vars:
        return houdini_vars_to_update

    # Get Template data
    template_data = get_current_context_template_data_with_folder_attrs()

    # Set Houdini Vars
    for item in houdini_vars:
        # For consistency reasons we always force all vars to be uppercase
        # Also remove any leading, and trailing whitespaces.
        var = item["var"].strip().upper()

        # get and resolve template in value
        item_value = StringTemplate.format_template(
            item["value"],
            template_data
        )

        if var == "JOB" and item_value == "":
            # sync $JOB to $HIP if $JOB is empty
            item_value = os.environ["HIP"]

        if item["is_directory"]:
            item_value = item_value.replace("\\", "/")

        current_value = hou.hscript("echo -n `${}`".format(var))[0]

        if current_value != item_value:
            houdini_vars_to_update[var] = (
                current_value, item_value, item["is_directory"]
            )

    return houdini_vars_to_update


def update_houdini_vars_context():
    """Update folder context variables"""

    for var, (_old, new, is_directory) in get_context_var_changes().items():
        if is_directory:
            try:
                os.makedirs(new)
            except OSError as e:
                if e.errno != errno.EEXIST:
                    print(
                        "Failed to create ${} dir. Maybe due to "
                        "insufficient permissions.".format(var)
                    )

        hou.hscript("set {}={}".format(var, new))
        os.environ[var] = new
        print("Updated ${} to {}".format(var, new))


def update_houdini_vars_context_dialog():
    """Show pop-up to update folder context variables"""
    update_vars = get_context_var_changes()
    if not update_vars:
        # Nothing to change
        print("Nothing to change, Houdini vars are already up to date.")
        return

    message = "\n".join(
        "${}: {} -> {}".format(var, old or "None", new or "None")
        for var, (old, new, _is_directory) in update_vars.items()
    )

    # TODO: Use better UI!
    parent = hou.ui.mainQtWindow()
    dialog = SimplePopup(parent=parent)
    dialog.setModal(True)
    dialog.setWindowTitle("Houdini scene has outdated folder variables")
    dialog.set_message(message)
    dialog.set_button_text("Fix")

    # on_show is the Fix button clicked callback
    dialog.on_clicked.connect(update_houdini_vars_context)

    dialog.show()


def publisher_show_and_publish(comment=None):
    """Open publisher window and trigger publishing action.

    Args:
        comment (Optional[str]): Comment to set in publisher window.
    """

    main_window = get_main_window()
    publisher_window = get_tool_by_name(
        tool_name="publisher",
        parent=main_window,
    )
    publisher_window.show_and_publish(comment)


def find_rop_input_dependencies(input_tuple):
    """Self publish from ROP nodes.

    Arguments:
        tuple (hou.RopNode.inputDependencies) which can be a nested tuples
        represents the input dependencies of the ROP node, consisting of ROPs,
        and the frames that need to be be rendered prior to rendering the ROP.

    Returns:
        list of the RopNode.path() that can be found inside
        the input tuple.
    """

    out_list = []
    if isinstance(input_tuple[0], hou.RopNode):
        return input_tuple[0].path()

    if isinstance(input_tuple[0], tuple):
        for item in input_tuple:
            out_list.append(find_rop_input_dependencies(item))

    return out_list


def self_publish():
    """Self publish from ROP nodes.

    Firstly, it gets the node and its dependencies.
    Then, it deactivates all other ROPs
    And finaly, it triggers the publishing action.
    """

    result, comment = hou.ui.readInput(
        "Add Publish Comment",
        buttons=("Publish", "Cancel"),
        title="Publish comment",
        close_choice=1
    )

    if result:
        return

    current_node = hou.node(".")
    inputs_paths = find_rop_input_dependencies(
        current_node.inputDependencies()
    )
    inputs_paths.append(current_node.path())

    host = registered_host()
    context = CreateContext(host, reset=True)

    for instance in context.instances:
        node_path = instance.data.get("instance_node")
        instance["active"] = node_path and node_path in inputs_paths

    context.save_changes()

    publisher_show_and_publish(comment)


def add_self_publish_button(node):
    """Adds a self publish button to the rop node."""

    label = os.environ.get("AYON_MENU_LABEL") or "AYON"

    button_parm = hou.ButtonParmTemplate(
        "ayon_self_publish",
        "{} Publish".format(label),
        script_callback="from ayon_core.hosts.houdini.api.lib import "
                        "self_publish; self_publish()",
        script_callback_language=hou.scriptLanguage.Python,
        join_with_next=True
    )

    template = node.parmTemplateGroup()
    template.insertBefore((0,), button_parm)
    node.setParmTemplateGroup(template)


<<<<<<< HEAD
def get_scene_viewer():
    """
    Return an instance of a visible viewport.

    There may be many, some could be closed, any visible are current
    """
    panes = hou.ui.paneTabs()
    panes = [x for x in panes if x.type() == hou.paneTabType.SceneViewer]
    panes = sorted(panes, key=lambda x: x.isCurrentTab())
    if panes:
        return panes[-1]

    return None


def sceneview_snapshot(
        sceneview,
        filepath="$HIP/thumbnails/$HIPNAME.$F4.jpg",
        frame_start=None,
        frame_end=None):
    """Take a snapshot of your scene view.

    It takes snapshot of your scene view for the given frame range.
    So, it's capable of generating snapshots image sequence.
    It works in different Houdini context e.g. Objects, Solaris

    Example:
    	This is how the function can be used::
    	
        	from ayon_core.hosts.houdini.api import lib
	        sceneview = hou.ui.paneTabOfType(hou.paneTabType.SceneViewer)
        	lib.sceneview_snapshot(sceneview)

    Notes:
        .png output will render poorly, so use .jpg.

        How it works:
            Get the current sceneviewer (may be more than one or hidden)
            and screengrab the perspective viewport to a file in the
            publish location to be picked up with the publish.

        Credits:
            https://www.sidefx.com/forum/topic/42808/?page=1#post-354796

    Args:
        sceneview (hou.SceneViewer): The scene view pane from which you want
                                     to take a snapshot.
        filepath (str): thumbnail filepath.
        frame_start (int): the frame at which snapshot starts
        frame_end (int): the frame at which snapshot ends
    """

    if frame_start is None:
        frame_start = hou.frame()
    if frame_end is None:
        frame_end = frame_start

    if not isinstance(sceneview, hou.SceneViewer):
        log.debug("Wrong Input. {} is not of type hou.SceneViewer."
                  .format(sceneview))
        return
    viewport = sceneview.curViewport()

    flip_settings = sceneview.flipbookSettings().stash()
    flip_settings.frameRange((frame_start, frame_end))
    flip_settings.output(filepath)
    flip_settings.outputToMPlay(False)
    sceneview.flipbook(viewport, flip_settings)
    log.debug("A snapshot of sceneview has been saved to: {}".format(filepath))
=======
def update_content_on_context_change():
    """Update all Creator instances to current asset"""
    host = registered_host()
    context = host.get_current_context()

    folder_path = context["folder_path"]
    task = context["task_name"]

    create_context = CreateContext(host, reset=True)

    for instance in create_context.instances:
        instance_folder_path = instance.get("folderPath")
        if instance_folder_path and instance_folder_path != folder_path:
            instance["folderPath"] = folder_path
        instance_task = instance.get("task")
        if instance_task and instance_task != task:
            instance["task"] = task

    create_context.save_changes()


def prompt_reset_context():
    """Prompt the user what context settings to reset.
    This prompt is used on saving to a different task to allow the scene to
    get matched to the new context.
    """
    # TODO: Cleanup this prototyped mess of imports and odd dialog
    from ayon_core.tools.attribute_defs.dialog import (
        AttributeDefinitionsDialog
    )
    from ayon_core.style import load_stylesheet
    from ayon_core.lib import BoolDef, UILabelDef

    definitions = [
        UILabelDef(
            label=(
                "You are saving your workfile into a different folder or task."
                "\n\n"
                "Would you like to update some settings to the new context?\n"
            )
        ),
        BoolDef(
            "fps",
            label="FPS",
            tooltip="Reset workfile FPS",
            default=True
        ),
        BoolDef(
            "frame_range",
            label="Frame Range",
            tooltip="Reset workfile start and end frame ranges",
            default=True
        ),
        BoolDef(
            "instances",
            label="Publish instances",
            tooltip="Update all publish instance's folder and task to match "
                    "the new folder and task",
            default=True
        ),
    ]

    dialog = AttributeDefinitionsDialog(definitions)
    dialog.setWindowTitle("Saving to different context.")
    dialog.setStyleSheet(load_stylesheet())
    if not dialog.exec_():
        return None

    options = dialog.get_values()
    if options["fps"] or options["frame_range"]:
        reset_framerange(
            fps=options["fps"],
            frame_range=options["frame_range"]
        )

    if options["instances"]:
        update_content_on_context_change()

    dialog.deleteLater()
>>>>>>> 224de18a
<|MERGE_RESOLUTION|>--- conflicted
+++ resolved
@@ -948,7 +948,7 @@
 
     Firstly, it gets the node and its dependencies.
     Then, it deactivates all other ROPs
-    And finaly, it triggers the publishing action.
+    And finally, it triggers the publishing action.
     """
 
     result, comment = hou.ui.readInput(
@@ -998,7 +998,6 @@
     node.setParmTemplateGroup(template)
 
 
-<<<<<<< HEAD
 def get_scene_viewer():
     """
     Return an instance of a visible viewport.
@@ -1027,7 +1026,7 @@
 
     Example:
     	This is how the function can be used::
-    	
+
         	from ayon_core.hosts.houdini.api import lib
 	        sceneview = hou.ui.paneTabOfType(hou.paneTabType.SceneViewer)
         	lib.sceneview_snapshot(sceneview)
@@ -1068,7 +1067,8 @@
     flip_settings.outputToMPlay(False)
     sceneview.flipbook(viewport, flip_settings)
     log.debug("A snapshot of sceneview has been saved to: {}".format(filepath))
-=======
+
+
 def update_content_on_context_change():
     """Update all Creator instances to current asset"""
     host = registered_host()
@@ -1147,5 +1147,4 @@
     if options["instances"]:
         update_content_on_context_change()
 
-    dialog.deleteLater()
->>>>>>> 224de18a
+    dialog.deleteLater()