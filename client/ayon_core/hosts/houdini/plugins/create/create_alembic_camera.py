--- conflicted
+++ resolved
@@ -29,16 +29,11 @@
         instance_node = hou.node(instance.get("instance_node"))
 
         filepath = self.staging_dir.format(
-            product={"name": subset_name}
+            product={"name": product_name}
         )
 
         parms = {
-<<<<<<< HEAD
             "filename": filepath,
-=======
-            "filename": hou.text.expandString(
-                "$HIP/pyblish/{}.abc".format(product_name)),
->>>>>>> d856bd0c
             "use_sop_path": False,
         }
 
