import re
import os

import hou
import pyblish.api

from ayon_core.hosts.houdini.api.lib import (
    evalParmNoFrame,
    get_color_management_preferences
)
from ayon_core.hosts.houdini.api import (
    colorspace
)


class CollectRedshiftROPRenderProducts(pyblish.api.InstancePlugin):
    """Collect USD Render Products

    Collects the instance.data["files"] for the render products.

    Provides:
        instance    -> files

    """

    label = "Redshift ROP Render Products"
    # This specific order value is used so that
    # this plugin runs after CollectFrames
    order = pyblish.api.CollectorOrder + 0.11
    hosts = ["houdini"]
    families = ["redshift_rop"]

    def process(self, instance):
        rop = hou.node(instance.data.get("instance_node"))

        # Collect chunkSize
        chunk_size_parm = rop.parm("chunkSize")
        if chunk_size_parm:
            chunk_size = int(chunk_size_parm.eval())
            instance.data["chunkSize"] = chunk_size
            self.log.debug("Chunk Size: %s" % chunk_size)

        default_prefix = evalParmNoFrame(rop, "RS_outputFileNamePrefix")
        beauty_suffix = rop.evalParm("RS_outputBeautyAOVSuffix")
        # Store whether we are splitting the render job (export + render)
        split_render = bool(rop.parm("RS_archive_enable").eval())
        instance.data["splitRender"] = split_render
        export_products = []
        if split_render:
            export_prefix = evalParmNoFrame(
                rop, "RS_archive_file", pad_character="0"
            )
            beauty_export_product = self.get_render_product_name(
                prefix=export_prefix,
                suffix=None)
            export_products.append(beauty_export_product)
            self.log.debug(
                "Found export product: {}".format(beauty_export_product)
            )
            instance.data["ifdFile"] = beauty_export_product
            instance.data["exportFiles"] = list(export_products)

        full_exr_mode = (rop.evalParm("RS_outputMultilayerMode") == "2")
        if full_exr_mode:
            # Ignore beauty suffix if full mode is enabled
            # As this is what the rop does. 
            beauty_suffix = ""

        # Default beauty/main layer AOV
        beauty_product = self.get_render_product_name(
            prefix=default_prefix, suffix=beauty_suffix
        )
        render_products = [beauty_product]
        files_by_aov = {
<<<<<<< HEAD
            beauty_suffix: self.generate_expected_files(instance,
                                                        beauty_product)
        }
=======
            "_": self.generate_expected_files(instance,
                                              beauty_product)}
        
        aovs_rop = rop.parm("RS_aovGetFromNode").evalAsNode()
        if aovs_rop:
            rop = aovs_rop
>>>>>>> c3860e13

        num_aovs = rop.evalParm("RS_aov")
        for index in range(num_aovs):
            i = index + 1

            # Skip disabled AOVs
            if not rop.evalParm(f"RS_aovEnable_{i}"):
                continue

            aov_suffix = rop.evalParm(f"RS_aovSuffix_{i}")
            aov_prefix = evalParmNoFrame(rop, f"RS_aovCustomPrefix_{i}")
            if not aov_prefix:
                aov_prefix = default_prefix

            if rop.parm(f"RS_aovID_{i}").evalAsString() == "CRYPTOMATTE" or \
                  not full_exr_mode:
                
                aov_product = self.get_render_product_name(aov_prefix, aov_suffix)
                render_products.append(aov_product)

                files_by_aov[aov_suffix] = self.generate_expected_files(instance,
                                                                        aov_product)    # noqa

        for product in render_products:
            self.log.debug("Found render product: %s" % product)

        filenames = list(render_products)
        instance.data["files"] = filenames
        instance.data["renderProducts"] = colorspace.ARenderProduct()

        # For now by default do NOT try to publish the rendered output
        instance.data["publishJobState"] = "Suspended"
        instance.data["attachTo"] = []      # stub required data

        if "expectedFiles" not in instance.data:
            instance.data["expectedFiles"] = []
        instance.data["expectedFiles"].append(files_by_aov)

        # update the colorspace data
        colorspace_data = get_color_management_preferences()
        instance.data["colorspaceConfig"] = colorspace_data["config"]
        instance.data["colorspaceDisplay"] = colorspace_data["display"]
        instance.data["colorspaceView"] = colorspace_data["view"]

    def get_render_product_name(self, prefix, suffix):
        """Return the output filename using the AOV prefix and suffix"""

        # When AOV is explicitly defined in prefix we just swap it out
        # directly with the AOV suffix to embed it.
        # Note: '$AOV' seems to be evaluated in the parameter as '%AOV%'
        has_aov_in_prefix = "%AOV%" in prefix
        if has_aov_in_prefix:
            # It seems that when some special separator characters are present
            # before the %AOV% token that Redshift will secretly remove it if
            # there is no suffix for the current product, for example:
            # foo_%AOV% -> foo.exr
            pattern = "%AOV%" if suffix else "[._-]?%AOV%"
            product_name = re.sub(pattern, suffix, prefix, flags=re.IGNORECASE)
        else:
            if suffix:
                # Add ".{suffix}" before the extension
                prefix_base, ext = os.path.splitext(prefix)
                product_name = prefix_base + "." + suffix + ext
            else:
                product_name = prefix

        return product_name

    def generate_expected_files(self, instance, path):
        """Create expected files in instance data"""

        dir = os.path.dirname(path)
        file = os.path.basename(path)

        if "#" in file:
            def replace(match):
                return "%0{}d".format(len(match.group()))

            file = re.sub("#+", replace, file)

        if "%" not in file:
            return path

        expected_files = []
        start = instance.data["frameStartHandle"]
        end = instance.data["frameEndHandle"]

        for i in range(int(start), (int(end) + 1)):
            expected_files.append(
                os.path.join(dir, (file % i)).replace("\\", "/"))

        return expected_files<|MERGE_RESOLUTION|>--- conflicted
+++ resolved
@@ -72,18 +72,13 @@
         )
         render_products = [beauty_product]
         files_by_aov = {
-<<<<<<< HEAD
             beauty_suffix: self.generate_expected_files(instance,
                                                         beauty_product)
         }
-=======
-            "_": self.generate_expected_files(instance,
-                                              beauty_product)}
         
         aovs_rop = rop.parm("RS_aovGetFromNode").evalAsNode()
         if aovs_rop:
             rop = aovs_rop
->>>>>>> c3860e13
 
         num_aovs = rop.evalParm("RS_aov")
         for index in range(num_aovs):
