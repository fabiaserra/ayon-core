# -*- coding: utf-8 -*-
"""Base class for AYON addons."""
import copy
import os
import sys
import time
import inspect
import logging
import threading
import collections

from uuid import uuid4
from abc import ABCMeta, abstractmethod

import six
import appdirs
import ayon_api
from semver import VersionInfo

from ayon_core import AYON_CORE_ROOT
from ayon_core.lib import Logger, is_dev_mode_enabled
from ayon_core.settings import get_studio_settings

from .interfaces import (
    IPluginPaths,
    IHostAddon,
    ITrayAddon,
    ITrayService
)

# Files that will be always ignored on addons import
IGNORED_FILENAMES = (
    "__pycache__",
)
# Files ignored on addons import from "./ayon_core/modules"
IGNORED_DEFAULT_FILENAMES = (
    "__init__.py",
    "base.py",
    "interfaces.py",
    "click_wrap.py",
    "example_addons",
    "default_modules",
)
IGNORED_HOSTS_IN_AYON = {
    "flame",
    "harmony",
}
IGNORED_MODULES_IN_AYON = set()

# When addon was moved from ayon-core codebase
# - this is used to log the missing addon
MOVED_ADDON_MILESTONE_VERSIONS = {
    "applications": VersionInfo(0, 2, 0),
<<<<<<< HEAD
=======
    "celaction": VersionInfo(0, 2, 0),
    "clockify": VersionInfo(0, 2, 0),
    "flame": VersionInfo(0, 2, 0),
    "fusion": VersionInfo(0, 2, 0),
    "max": VersionInfo(0, 2, 0),
    "photoshop": VersionInfo(0, 2, 0),
    "traypublisher": VersionInfo(0, 2, 0),
    "tvpaint": VersionInfo(0, 2, 0),
    "maya": VersionInfo(0, 2, 0),
    "nuke": VersionInfo(0, 2, 0),
    "resolve": VersionInfo(0, 2, 0),
    "substancepainter": VersionInfo(0, 2, 0),
    "houdini": VersionInfo(0, 3, 0),
>>>>>>> 750ad827
}

# Inherit from `object` for Python 2 hosts
class _ModuleClass(object):
    """Fake module class for storing AYON addons.

    Object of this class can be stored to `sys.modules` and used for storing
    dynamically imported modules.
    """

    def __init__(self, name):
        # Call setattr on super class
        super(_ModuleClass, self).__setattr__("name", name)
        super(_ModuleClass, self).__setattr__("__name__", name)

        # Where modules and interfaces are stored
        super(_ModuleClass, self).__setattr__("__attributes__", dict())
        super(_ModuleClass, self).__setattr__("__defaults__", set())

        super(_ModuleClass, self).__setattr__("_log", None)

    def __getattr__(self, attr_name):
        if attr_name not in self.__attributes__:
            if attr_name in ("__path__", "__file__"):
                return None
            raise AttributeError("'{}' has not attribute '{}'".format(
                self.name, attr_name
            ))
        return self.__attributes__[attr_name]

    def __iter__(self):
        for module in self.values():
            yield module

    def __setattr__(self, attr_name, value):
        if attr_name in self.__attributes__:
            self.log.warning(
                "Duplicated name \"{}\" in {}. Overriding.".format(
                    attr_name, self.name
                )
            )
        self.__attributes__[attr_name] = value

    def __setitem__(self, key, value):
        self.__setattr__(key, value)

    def __getitem__(self, key):
        return getattr(self, key)

    @property
    def log(self):
        if self._log is None:
            super(_ModuleClass, self).__setattr__(
                "_log", Logger.get_logger(self.name)
            )
        return self._log

    def get(self, key, default=None):
        return self.__attributes__.get(key, default)

    def keys(self):
        return self.__attributes__.keys()

    def values(self):
        return self.__attributes__.values()

    def items(self):
        return self.__attributes__.items()


class _LoadCache:
    addons_lock = threading.Lock()
    addons_loaded = False


def load_addons(force=False):
    """Load AYON addons as python modules.

    Modules does not load only classes (like in Interfaces) because there must
    be ability to use inner code of addon and be able to import it from one
    defined place.

    With this it is possible to import addon's content from predefined module.

    Args:
        force (bool): Force to load addons even if are already loaded.
            This won't update already loaded and used (cached) modules.
    """

    if _LoadCache.addons_loaded and not force:
        return

    if not _LoadCache.addons_lock.locked():
        with _LoadCache.addons_lock:
            _load_addons()
            _LoadCache.addons_loaded = True
    else:
        # If lock is locked wait until is finished
        while _LoadCache.addons_lock.locked():
            time.sleep(0.1)


def _get_ayon_bundle_data():
    bundles = ayon_api.get_bundles()["bundles"]

    bundle_name = os.getenv("AYON_BUNDLE_NAME")

    return next(
        (
            bundle
            for bundle in bundles
            if bundle["name"] == bundle_name
        ),
        None
    )


def _get_ayon_addons_information(bundle_info):
    """Receive information about addons to use from server.

    Todos:
        Actually ask server for the information.
        Allow project name as optional argument to be able to query information
            about used addons for specific project.

    Returns:
        List[Dict[str, Any]]: List of addon information to use.
    """

    output = []
    bundle_addons = bundle_info["addons"]
    addons = ayon_api.get_addons_info()["addons"]
    for addon in addons:
        name = addon["name"]
        versions = addon.get("versions")
        addon_version = bundle_addons.get(name)
        if addon_version is None or not versions:
            continue
        version = versions.get(addon_version)
        if version:
            version = copy.deepcopy(version)
            version["name"] = name
            version["version"] = addon_version
            output.append(version)
    return output


def _handle_moved_addons(addon_name, milestone_version, log):
    """Log message that addon version is not compatible with current core.

    The function can return path to addon client code, but that can happen
        only if ayon-core is used from code (for development), but still
        logs a warning.

    Args:
        addon_name (str): Addon name.
        milestone_version (str): Milestone addon version.
        log (logging.Logger): Logger object.

    Returns:
        Union[str, None]: Addon dir or None.
    """
    # Handle addons which were moved out of ayon-core
    # - Try to fix it by loading it directly from server addons dir in
    #   ayon-core repository. But that will work only if ayon-core is
    #   used from code.
    addon_dir = os.path.join(
        os.path.dirname(os.path.dirname(AYON_CORE_ROOT)),
        "server_addon",
        addon_name,
        "client",
    )
    if not os.path.exists(addon_dir):
        log.error((
            "Addon '{}' is not be available."
            " Please update applications addon to '{}' or higher."
        ).format(addon_name, milestone_version))
        return None

    log.warning((
        "Please update '{}' addon to '{}' or higher."
        " Using client code from ayon-core repository."
    ).format(addon_name, milestone_version))
    return addon_dir


def _load_ayon_addons(openpype_modules, modules_key, log):
    """Load AYON addons based on information from server.

    This function should not trigger downloading of any addons but only use
    what is already available on the machine (at least in first stages of
    development).

    Args:
        openpype_modules (_ModuleClass): Module object where modules are
            stored.
        modules_key (str): Key under which will be modules imported in
            `sys.modules`.
        log (logging.Logger): Logger object.

    Returns:
        List[str]: List of v3 addons to skip to load because v4 alternative is
            imported.
    """

    addons_to_skip_in_core = []

    bundle_info = _get_ayon_bundle_data()
    addons_info = _get_ayon_addons_information(bundle_info)
    if not addons_info:
        return addons_to_skip_in_core

    addons_dir = os.environ.get("AYON_ADDONS_DIR")
    if not addons_dir:
        addons_dir = os.path.join(
            appdirs.user_data_dir("AYON", "Ynput"),
            "addons"
        )

    dev_mode_enabled = is_dev_mode_enabled()
    dev_addons_info = {}
    if dev_mode_enabled:
        # Get dev addons info only when dev mode is enabled
        dev_addons_info = bundle_info.get("addonDevelopment", dev_addons_info)

    addons_dir_exists = os.path.exists(addons_dir)
    if not addons_dir_exists:
        log.warning("Addons directory does not exists. Path \"{}\"".format(
            addons_dir
        ))

    for addon_info in addons_info:
        addon_name = addon_info["name"]
        addon_version = addon_info["version"]

        # core addon does not have any addon object
        if addon_name in ("openpype", "core"):
            continue

        dev_addon_info = dev_addons_info.get(addon_name, {})
        use_dev_path = dev_addon_info.get("enabled", False)

        addon_dir = None
        milestone_version = MOVED_ADDON_MILESTONE_VERSIONS.get(addon_name)
        if use_dev_path:
            addon_dir = dev_addon_info["path"]
            if not addon_dir or not os.path.exists(addon_dir):
                log.warning((
                    "Dev addon {} {} path does not exists. Path \"{}\""
                ).format(addon_name, addon_version, addon_dir))
                continue

        elif (
            milestone_version is not None
            and VersionInfo.parse(addon_version) < milestone_version
        ):
            addon_dir = _handle_moved_addons(
                addon_name, milestone_version, log
            )
            if not addon_dir:
                continue

        elif addons_dir_exists:
            folder_name = "{}_{}".format(addon_name, addon_version)
            addon_dir = os.path.join(addons_dir, folder_name)
            if not os.path.exists(addon_dir):
                log.debug((
                    "No localized client code found for addon {} {}."
                ).format(addon_name, addon_version))
                continue

        if not addon_dir:
            continue

        sys.path.insert(0, addon_dir)
        imported_modules = []
        for name in os.listdir(addon_dir):
            # Ignore of files is implemented to be able to run code from code
            #   where usually is more files than just the addon
            # Ignore start and setup scripts
            if name in ("setup.py", "start.py", "__pycache__"):
                continue

            path = os.path.join(addon_dir, name)
            basename, ext = os.path.splitext(name)
            # Ignore folders/files with dot in name
            #   - dot names cannot be imported in Python
            if "." in basename:
                continue
            is_dir = os.path.isdir(path)
            is_py_file = ext.lower() == ".py"
            if not is_py_file and not is_dir:
                continue

            try:
                mod = __import__(basename, fromlist=("",))
                for attr_name in dir(mod):
                    attr = getattr(mod, attr_name)
                    if (
                        inspect.isclass(attr)
                        and issubclass(attr, AYONAddon)
                    ):
                        imported_modules.append(mod)
                        break

            except BaseException:
                log.warning(
                    "Failed to import \"{}\"".format(basename),
                    exc_info=True
                )

        if not imported_modules:
            log.warning("Addon {} {} has no content to import".format(
                addon_name, addon_version
            ))
            continue

        if len(imported_modules) > 1:
            log.warning((
                "Skipping addon '{}'."
                " Multiple modules were found ({}) in dir {}."
            ).format(
                addon_name,
                ", ".join([m.__name__ for m in imported_modules]),
                addon_dir,
            ))
            continue

        mod = imported_modules[0]
        addon_alias = getattr(mod, "V3_ALIAS", None)
        if not addon_alias:
            addon_alias = addon_name
        addons_to_skip_in_core.append(addon_alias)
        new_import_str = "{}.{}".format(modules_key, addon_alias)

        sys.modules[new_import_str] = mod
        setattr(openpype_modules, addon_alias, mod)

    return addons_to_skip_in_core


def _load_addons_in_core(
    ignore_addon_names, openpype_modules, modules_key, log
):
    # Add current directory at first place
    #   - has small differences in import logic
    hosts_dir = os.path.join(AYON_CORE_ROOT, "hosts")
    modules_dir = os.path.join(AYON_CORE_ROOT, "modules")

    ignored_host_names = set(IGNORED_HOSTS_IN_AYON)
    ignored_module_dir_filenames = (
        set(IGNORED_DEFAULT_FILENAMES)
        | IGNORED_MODULES_IN_AYON
    )

    for dirpath in {hosts_dir, modules_dir}:
        if not os.path.exists(dirpath):
            log.warning((
                "Could not find path when loading AYON addons \"{}\""
            ).format(dirpath))
            continue

        is_in_modules_dir = dirpath == modules_dir
        if is_in_modules_dir:
            ignored_filenames = ignored_module_dir_filenames
        else:
            ignored_filenames = ignored_host_names

        for filename in os.listdir(dirpath):
            # Ignore filenames
            if filename in IGNORED_FILENAMES or filename in ignored_filenames:
                continue

            fullpath = os.path.join(dirpath, filename)
            basename, ext = os.path.splitext(filename)

            if basename in ignore_addon_names:
                continue

            # Validations
            if os.path.isdir(fullpath):
                # Check existence of init file
                init_path = os.path.join(fullpath, "__init__.py")
                if not os.path.exists(init_path):
                    log.debug((
                        "Addon directory does not contain __init__.py"
                        " file {}"
                    ).format(fullpath))
                    continue

            elif ext not in (".py", ):
                continue

            # TODO add more logic how to define if folder is addon or not
            # - check manifest and content of manifest
            try:
                # Don't import dynamically current directory modules
                new_import_str = "{}.{}".format(modules_key, basename)
                if is_in_modules_dir:
                    import_str = "ayon_core.modules.{}".format(basename)
                    default_module = __import__(import_str, fromlist=("", ))
                    sys.modules[new_import_str] = default_module
                    setattr(openpype_modules, basename, default_module)

                else:
                    import_str = "ayon_core.hosts.{}".format(basename)
                    # Until all hosts are converted to be able use them as
                    #   modules is this error check needed
                    try:
                        default_module = __import__(
                            import_str, fromlist=("", )
                        )
                        sys.modules[new_import_str] = default_module
                        setattr(openpype_modules, basename, default_module)

                    except Exception:
                        log.warning(
                            "Failed to import host folder {}".format(basename),
                            exc_info=True
                        )

            except Exception:
                if is_in_modules_dir:
                    msg = "Failed to import in-core addon '{}'.".format(
                        basename
                    )
                else:
                    msg = "Failed to import addon '{}'.".format(fullpath)
                log.error(msg, exc_info=True)


def _load_addons():
    # Support to use 'openpype' imports
    sys.modules["openpype"] = sys.modules["ayon_core"]

    # Key under which will be modules imported in `sys.modules`
    modules_key = "openpype_modules"

    # Change `sys.modules`
    sys.modules[modules_key] = openpype_modules = _ModuleClass(modules_key)

    log = Logger.get_logger("AddonsLoader")

    ignore_addon_names = _load_ayon_addons(
        openpype_modules, modules_key, log
    )
    _load_addons_in_core(
        ignore_addon_names, openpype_modules, modules_key, log
    )


_MARKING_ATTR = "_marking"
def mark_func(func):
    """Mark function to be used in report.

    Args:
        func (Callable): Function to mark.

    Returns:
        Callable: Marked function.
    """

    setattr(func, _MARKING_ATTR, True)
    return func


def is_func_marked(func):
    return getattr(func, _MARKING_ATTR, False)


@six.add_metaclass(ABCMeta)
class AYONAddon(object):
    """Base class of AYON addon.

    Attributes:
        id (UUID): Addon object id.
        enabled (bool): Is addon enabled.
        name (str): Addon name.

    Args:
        manager (AddonsManager): Manager object who discovered addon.
        settings (dict[str, Any]): AYON settings.
    """

    enabled = True
    _id = None

    def __init__(self, manager, settings):
        self.manager = manager

        self.log = Logger.get_logger(self.name)

        self.initialize(settings)

    @property
    def id(self):
        """Random id of addon object.

        Returns:
            str: Object id.
        """

        if self._id is None:
            self._id = uuid4()
        return self._id

    @property
    @abstractmethod
    def name(self):
        """Addon name.

        Returns:
            str: Addon name.
        """

        pass

    def initialize(self, settings):
        """Initialization of addon attributes.

        It is not recommended to override __init__ that's why specific method
        was implemented.

        Args:
            settings (dict[str, Any]): Settings.
        """

        pass

    @mark_func
    def connect_with_addons(self, enabled_addons):
        """Connect with other enabled addons.

        Args:
            enabled_addons (list[AYONAddon]): Addons that are enabled.
        """

        pass

    def get_global_environments(self):
        """Get global environments values of addon.

        Environment variables that can be get only from system settings.

        Returns:
            dict[str, str]: Environment variables.
        """

        return {}

    def modify_application_launch_arguments(self, application, env):
        """Give option to modify launch environments before application launch.

        Implementation is optional. To change environments modify passed
        dictionary of environments.

        Args:
            application (Application): Application that is launched.
            env (dict[str, str]): Current environment variables.
        """

        pass

    def on_host_install(self, host, host_name, project_name):
        """Host was installed which gives option to handle in-host logic.

        It is a good option to register in-host event callbacks which are
        specific for the addon. The addon is kept in memory for rest of
        the process.

        Arguments may change in future. E.g. 'host_name' should be possible
        to receive from 'host' object.

        Args:
            host (Union[ModuleType, HostBase]): Access to installed/registered
                host object.
            host_name (str): Name of host.
            project_name (str): Project name which is main part of host
                context.
        """

        pass

    def cli(self, addon_click_group):
        """Add commands to click group.

        The best practise is to create click group for whole addon which is
        used to separate commands.

        Example:
            class MyPlugin(AYONAddon):
                ...
                def cli(self, addon_click_group):
                    addon_click_group.add_command(cli_main)


            @click.group(<addon name>, help="<Any help shown in cmd>")
            def cli_main():
                pass

            @cli_main.command()
            def mycommand():
                print("my_command")

        Args:
            addon_click_group (click.Group): Group to which can be added
                commands.
        """

        pass


class OpenPypeModule(AYONAddon):
    """Base class of OpenPype module.

    Deprecated:
        Use `AYONAddon` instead.

    Args:
        manager (AddonsManager): Manager object who discovered addon.
        settings (dict[str, Any]): Module settings (OpenPype settings).
    """

    # Disable by default
    enabled = False


class OpenPypeAddOn(OpenPypeModule):
    # Enable Addon by default
    enabled = True


class AddonsManager:
    """Manager of addons that helps to load and prepare them to work.

    Args:
        settings (Optional[dict[str, Any]]): AYON studio settings.
        initialize (Optional[bool]): Initialize addons on init.
            True by default.
    """

    # Helper attributes for report
    _report_total_key = "Total"
    _log = None

    def __init__(self, settings=None, initialize=True):
        self._settings = settings

        self._addons = []
        self._addons_by_id = {}
        self._addons_by_name = {}
        # For report of time consumption
        self._report = {}

        if initialize:
            self.initialize_addons()
            self.connect_addons()

    def __getitem__(self, addon_name):
        return self._addons_by_name[addon_name]

    @property
    def log(self):
        if self._log is None:
            self._log = logging.getLogger(self.__class__.__name__)
        return self._log

    def get(self, addon_name, default=None):
        """Access addon by name.

        Args:
            addon_name (str): Name of addon which should be returned.
            default (Any): Default output if addon is not available.

        Returns:
            Union[AYONAddon, Any]: Addon found by name or `default`.
        """

        return self._addons_by_name.get(addon_name, default)

    @property
    def addons(self):
        return list(self._addons)

    @property
    def addons_by_id(self):
        return dict(self._addons_by_id)

    @property
    def addons_by_name(self):
        return dict(self._addons_by_name)

    def get_enabled_addon(self, addon_name, default=None):
        """Fast access to enabled addon.

        If addon is available but is not enabled default value is returned.

        Args:
            addon_name (str): Name of addon which should be returned.
            default (Any): Default output if addon is not available or is
                not enabled.

        Returns:
            Union[AYONAddon, None]: Enabled addon found by name or None.
        """

        addon = self.get(addon_name)
        if addon is not None and addon.enabled:
            return addon
        return default

    def get_enabled_addons(self):
        """Enabled addons initialized by the manager.

        Returns:
            list[AYONAddon]: Initialized and enabled addons.
        """

        return [
            addon
            for addon in self._addons
            if addon.enabled
        ]

    def initialize_addons(self):
        """Import and initialize addons."""
        # Make sure modules are loaded
        load_addons()

        import openpype_modules

        self.log.debug("*** AYON addons initialization.")

        # Prepare settings for addons
        settings = self._settings
        if settings is None:
            settings = get_studio_settings()

        modules_settings = {}

        report = {}
        time_start = time.time()
        prev_start_time = time_start

        addon_classes = []
        for module in openpype_modules:
            # Go through globals in `ayon_core.modules`
            for name in dir(module):
                modules_item = getattr(module, name, None)
                # Filter globals that are not classes which inherit from
                #   AYONAddon
                if (
                    not inspect.isclass(modules_item)
                    or modules_item is AYONAddon
                    or modules_item is OpenPypeModule
                    or modules_item is OpenPypeAddOn
                    or not issubclass(modules_item, AYONAddon)
                ):
                    continue

                # Check if class is abstract (Developing purpose)
                if inspect.isabstract(modules_item):
                    # Find abstract attributes by convention on `abc` module
                    not_implemented = []
                    for attr_name in dir(modules_item):
                        attr = getattr(modules_item, attr_name, None)
                        abs_method = getattr(
                            attr, "__isabstractmethod__", None
                        )
                        if attr and abs_method:
                            not_implemented.append(attr_name)

                    # Log missing implementations
                    self.log.warning((
                        "Skipping abstract Class: {}."
                        " Missing implementations: {}"
                    ).format(name, ", ".join(not_implemented)))
                    continue

                addon_classes.append(modules_item)

        aliased_names = []
        for addon_cls in addon_classes:
            name = addon_cls.__name__
            if issubclass(addon_cls, OpenPypeModule):
                # TODO change to warning
                self.log.debug((
                    "Addon '{}' is inherited from 'OpenPypeModule'."
                    " Please use 'AYONAddon'."
                ).format(name))

            try:
                # Try initialize module
                if issubclass(addon_cls, OpenPypeModule):
                    addon = addon_cls(self, modules_settings)
                else:
                    addon = addon_cls(self, settings)
                # Store initialized object
                self._addons.append(addon)
                self._addons_by_id[addon.id] = addon
                self._addons_by_name[addon.name] = addon
                # NOTE This will be removed with release 1.0.0 of ayon-core
                #   please use carefully.
                # Gives option to use alias name for addon for cases when
                #   name in OpenPype was not the same as in AYON.
                name_alias = getattr(addon, "openpype_alias", None)
                if name_alias:
                    aliased_names.append((name_alias, addon))
                enabled_str = "X"
                if not addon.enabled:
                    enabled_str = " "
                self.log.debug("[{}] {}".format(enabled_str, name))

                now = time.time()
                report[addon.__class__.__name__] = now - prev_start_time
                prev_start_time = now

            except Exception:
                self.log.warning(
                    "Initialization of addon '{}' failed.".format(name),
                    exc_info=True
                )

        for item in aliased_names:
            name_alias, addon = item
            if name_alias not in self._addons_by_name:
                self._addons_by_name[name_alias] = addon
                continue
            self.log.warning(
                "Alias name '{}' of addon '{}' is already assigned.".format(
                    name_alias, addon.name
                )
            )

        if self._report is not None:
            report[self._report_total_key] = time.time() - time_start
            self._report["Initialization"] = report

    def connect_addons(self):
        """Trigger connection with other enabled addons.

        Addons should handle their interfaces in `connect_with_addons`.
        """
        report = {}
        time_start = time.time()
        prev_start_time = time_start
        enabled_modules = self.get_enabled_addons()
        self.log.debug("Has {} enabled modules.".format(len(enabled_modules)))
        for module in enabled_modules:
            try:
                if not is_func_marked(module.connect_with_addons):
                    module.connect_with_addons(enabled_modules)

                elif hasattr(module, "connect_with_modules"):
                    self.log.warning((
                        "DEPRECATION WARNING: Addon '{}' still uses"
                        " 'connect_with_modules' method. Please switch to use"
                        " 'connect_with_addons' method."
                    ).format(module.name))
                    module.connect_with_modules(enabled_modules)

            except Exception:
                self.log.error(
                    "BUG: Module failed on connection with other modules.",
                    exc_info=True
                )

            now = time.time()
            report[module.__class__.__name__] = now - prev_start_time
            prev_start_time = now

        if self._report is not None:
            report[self._report_total_key] = time.time() - time_start
            self._report["Connect modules"] = report

    def collect_global_environments(self):
        """Helper to collect global environment variabled from modules.

        Returns:
            dict: Global environment variables from enabled modules.

        Raises:
            AssertionError: Global environment variables must be unique for
                all modules.
        """
        module_envs = {}
        for module in self.get_enabled_addons():
            # Collect global module's global environments
            _envs = module.get_global_environments()
            for key, value in _envs.items():
                if key in module_envs:
                    # TODO better error message
                    raise AssertionError(
                        "Duplicated environment key {}".format(key)
                    )
                module_envs[key] = value
        return module_envs

    def collect_plugin_paths(self):
        """Helper to collect all plugins from modules inherited IPluginPaths.

        Unknown keys are logged out.

        Returns:
            dict: Output is dictionary with keys "publish", "create", "load",
                "actions" and "inventory" each containing list of paths.
        """
        # Output structure
        output = {
            "publish": [],
            "create": [],
            "load": [],
            "actions": [],
            "inventory": []
        }
        unknown_keys_by_addon = {}
        for addon in self.get_enabled_addons():
            # Skip module that do not inherit from `IPluginPaths`
            if not isinstance(addon, IPluginPaths):
                continue
            plugin_paths = addon.get_plugin_paths()
            for key, value in plugin_paths.items():
                # Filter unknown keys
                if key not in output:
                    if addon.name not in unknown_keys_by_addon:
                        unknown_keys_by_addon[addon.name] = []
                    unknown_keys_by_addon[addon.name].append(key)
                    continue

                # Skip if value is empty
                if not value:
                    continue

                # Convert to list if value is not list
                if not isinstance(value, (list, tuple, set)):
                    value = [value]
                output[key].extend(value)

        # Report unknown keys (Developing purposes)
        if unknown_keys_by_addon:
            expected_keys = ", ".join([
                "\"{}\"".format(key) for key in output.keys()
            ])
            msg_template = "Addon: \"{}\" - got key {}"
            msg_items = []
            for addon_name, keys in unknown_keys_by_addon.items():
                joined_keys = ", ".join([
                    "\"{}\"".format(key) for key in keys
                ])
                msg_items.append(msg_template.format(addon_name, joined_keys))
            self.log.warning((
                "Expected keys from `get_plugin_paths` are {}. {}"
            ).format(expected_keys, " | ".join(msg_items)))
        return output

    def _collect_plugin_paths(self, method_name, *args, **kwargs):
        output = []
        for addon in self.get_enabled_addons():
            # Skip addon that do not inherit from `IPluginPaths`
            if not isinstance(addon, IPluginPaths):
                continue

            method = getattr(addon, method_name)
            try:
                paths = method(*args, **kwargs)
            except Exception:
                self.log.warning(
                    (
                        "Failed to get plugin paths from addon"
                        " '{}' using '{}'."
                    ).format(addon.__class__.__name__, method_name),
                    exc_info=True
                )
                continue

            if paths:
                # Convert to list if value is not list
                if not isinstance(paths, (list, tuple, set)):
                    paths = [paths]
                output.extend(paths)
        return output

    def collect_create_plugin_paths(self, host_name):
        """Helper to collect creator plugin paths from addons.

        Args:
            host_name (str): For which host are creators meant.

        Returns:
            list: List of creator plugin paths.
        """

        return self._collect_plugin_paths(
            "get_create_plugin_paths",
            host_name
        )

    collect_creator_plugin_paths = collect_create_plugin_paths

    def collect_load_plugin_paths(self, host_name):
        """Helper to collect load plugin paths from addons.

        Args:
            host_name (str): For which host are load plugins meant.

        Returns:
            list: List of load plugin paths.
        """

        return self._collect_plugin_paths(
            "get_load_plugin_paths",
            host_name
        )

    def collect_publish_plugin_paths(self, host_name):
        """Helper to collect load plugin paths from addons.

        Args:
            host_name (str): For which host are load plugins meant.

        Returns:
            list: List of pyblish plugin paths.
        """

        return self._collect_plugin_paths(
            "get_publish_plugin_paths",
            host_name
        )

    def collect_inventory_action_paths(self, host_name):
        """Helper to collect load plugin paths from addons.

        Args:
            host_name (str): For which host are load plugins meant.

        Returns:
            list: List of pyblish plugin paths.
        """

        return self._collect_plugin_paths(
            "get_inventory_action_paths",
            host_name
        )

    def get_host_addon(self, host_name):
        """Find host addon by host name.

        Args:
            host_name (str): Host name for which is found host addon.

        Returns:
            Union[AYONAddon, None]: Found host addon by name or `None`.
        """

        for addon in self.get_enabled_addons():
            if (
                isinstance(addon, IHostAddon)
                and addon.host_name == host_name
            ):
                return addon
        return None

    def get_host_names(self):
        """List of available host names based on host addons.

        Returns:
            Iterable[str]: All available host names based on enabled addons
                inheriting 'IHostAddon'.
        """

        return {
            addon.host_name
            for addon in self.get_enabled_addons()
            if isinstance(addon, IHostAddon)
        }

    def print_report(self):
        """Print out report of time spent on addons initialization parts.

        Reporting is not automated must be implemented for each initialization
        part separately. Reports must be stored to `_report` attribute.
        Print is skipped if `_report` is empty.

        Attribute `_report` is dictionary where key is "label" describing
        the processed part and value is dictionary where key is addon's
        class name and value is time delta of it's processing.

        It is good idea to add total time delta on processed part under key
        which is defined in attribute `_report_total_key`. By default has value
        `"Total"` but use the attribute please.

        ```javascript
        {
            "Initialization": {
                "FtrackAddon": 0.003,
                ...
                "Total": 1.003,
            },
            ...
        }
        ```
        """

        if not self._report:
            return

        available_col_names = set()
        for addon_names in self._report.values():
            available_col_names |= set(addon_names.keys())

        # Prepare ordered dictionary for columns
        cols = collections.OrderedDict()
        # Add addon names to first columnt
        cols["Addon name"] = list(sorted(
            addon.__class__.__name__
            for addon in self.addons
            if addon.__class__.__name__ in available_col_names
        ))
        # Add total key (as last addon)
        cols["Addon name"].append(self._report_total_key)

        # Add columns from report
        for label in self._report.keys():
            cols[label] = []

        total_addon_times = {}
        for addon_name in cols["Addon name"]:
            total_addon_times[addon_name] = 0

        for label, reported in self._report.items():
            for addon_name in cols["Addon name"]:
                col_time = reported.get(addon_name)
                if col_time is None:
                    cols[label].append("N/A")
                    continue
                cols[label].append("{:.3f}".format(col_time))
                total_addon_times[addon_name] += col_time

        # Add to also total column that should sum the row
        cols[self._report_total_key] = []
        for addon_name in cols["Addon name"]:
            cols[self._report_total_key].append(
                "{:.3f}".format(total_addon_times[addon_name])
            )

        # Prepare column widths and total row count
        # - column width is by
        col_widths = {}
        total_rows = None
        for key, values in cols.items():
            if total_rows is None:
                total_rows = 1 + len(values)
            max_width = len(key)
            for value in values:
                value_length = len(value)
                if value_length > max_width:
                    max_width = value_length
            col_widths[key] = max_width

        rows = []
        for _idx in range(total_rows):
            rows.append([])

        for key, values in cols.items():
            width = col_widths[key]
            idx = 0
            rows[idx].append(key.ljust(width))
            for value in values:
                idx += 1
                rows[idx].append(value.ljust(width))

        filler_parts = []
        for width in col_widths.values():
            filler_parts.append(width * "-")
        filler = "+".join(filler_parts)

        formatted_rows = [filler]
        last_row_idx = len(rows) - 1
        for idx, row in enumerate(rows):
            # Add filler before last row
            if idx == last_row_idx:
                formatted_rows.append(filler)

            formatted_rows.append("|".join(row))

            # Add filler after first row
            if idx == 0:
                formatted_rows.append(filler)

        # Join rows with newline char and add new line at the end
        output = "\n".join(formatted_rows) + "\n"
        print(output)

    # DEPRECATED - Module compatibility
    @property
    def modules(self):
        self.log.warning(
            "DEPRECATION WARNING: Used deprecated property"
            " 'modules' please use 'addons' instead."
        )
        return self.addons

    @property
    def modules_by_id(self):
        self.log.warning(
            "DEPRECATION WARNING: Used deprecated property"
            " 'modules_by_id' please use 'addons_by_id' instead."
        )
        return self.addons_by_id

    @property
    def modules_by_name(self):
        self.log.warning(
            "DEPRECATION WARNING: Used deprecated property"
            " 'modules_by_name' please use 'addons_by_name' instead."
        )
        return self.addons_by_name

    def get_enabled_module(self, *args, **kwargs):
        self.log.warning(
            "DEPRECATION WARNING: Used deprecated method"
            " 'get_enabled_module' please use 'get_enabled_addon' instead."
        )
        return self.get_enabled_addon(*args, **kwargs)

    def initialize_modules(self):
        self.log.warning(
            "DEPRECATION WARNING: Used deprecated method"
            " 'initialize_modules' please use 'initialize_addons' instead."
        )
        self.initialize_addons()

    def get_enabled_modules(self):
        self.log.warning(
            "DEPRECATION WARNING: Used deprecated method"
            " 'get_enabled_modules' please use 'get_enabled_addons' instead."
        )
        return self.get_enabled_addons()

    def get_host_module(self, host_name):
        self.log.warning(
            "DEPRECATION WARNING: Used deprecated method"
            " 'get_host_module' please use 'get_host_addon' instead."
        )
        return self.get_host_addon(host_name)


class TrayAddonsManager(AddonsManager):
    # Define order of addons in menu
    # TODO find better way how to define order
    addons_menu_order = (
        "user",
        "ftrack",
        "kitsu",
        "launcher_tool",
        "avalon",
        "clockify",
        "traypublish_tool",
        "log_viewer",
    )

    def __init__(self, settings=None):
        super(TrayAddonsManager, self).__init__(settings, initialize=False)

        self.tray_manager = None

        self.doubleclick_callbacks = {}
        self.doubleclick_callback = None

    def add_doubleclick_callback(self, addon, callback):
        """Register doubleclick callbacks on tray icon.

        Currently, there is no way how to determine which is launched. Name of
        callback can be defined with `doubleclick_callback` attribute.

        Missing feature how to define default callback.

        Args:
            addon (AYONAddon): Addon object.
            callback (FunctionType): Function callback.
        """

        callback_name = "_".join([addon.name, callback.__name__])
        if callback_name not in self.doubleclick_callbacks:
            self.doubleclick_callbacks[callback_name] = callback
            if self.doubleclick_callback is None:
                self.doubleclick_callback = callback_name
            return

        self.log.warning((
            "Callback with name \"{}\" is already registered."
        ).format(callback_name))

    def initialize(self, tray_manager, tray_menu):
        self.tray_manager = tray_manager
        self.initialize_addons()
        self.tray_init()
        self.connect_addons()
        self.tray_menu(tray_menu)

    def get_enabled_tray_addons(self):
        """Enabled tray addons.

        Returns:
            list[AYONAddon]: Enabled addons that inherit from tray interface.
        """

        return [
            addon
            for addon in self.get_enabled_addons()
            if isinstance(addon, ITrayAddon)
        ]

    def restart_tray(self):
        if self.tray_manager:
            self.tray_manager.restart()

    def tray_init(self):
        report = {}
        time_start = time.time()
        prev_start_time = time_start
        for addon in self.get_enabled_tray_addons():
            try:
                addon._tray_manager = self.tray_manager
                addon.tray_init()
                addon.tray_initialized = True
            except Exception:
                self.log.warning(
                    "Addon \"{}\" crashed on `tray_init`.".format(
                        addon.name
                    ),
                    exc_info=True
                )

            now = time.time()
            report[addon.__class__.__name__] = now - prev_start_time
            prev_start_time = now

        if self._report is not None:
            report[self._report_total_key] = time.time() - time_start
            self._report["Tray init"] = report

    def tray_menu(self, tray_menu):
        ordered_addons = []
        enabled_by_name = {
            addon.name: addon
            for addon in self.get_enabled_tray_addons()
        }

        for name in self.addons_menu_order:
            addon_by_name = enabled_by_name.pop(name, None)
            if addon_by_name:
                ordered_addons.append(addon_by_name)
        ordered_addons.extend(enabled_by_name.values())

        report = {}
        time_start = time.time()
        prev_start_time = time_start
        for addon in ordered_addons:
            if not addon.tray_initialized:
                continue

            try:
                addon.tray_menu(tray_menu)
            except Exception:
                # Unset initialized mark
                addon.tray_initialized = False
                self.log.warning(
                    "Addon \"{}\" crashed on `tray_menu`.".format(
                        addon.name
                    ),
                    exc_info=True
                )
            now = time.time()
            report[addon.__class__.__name__] = now - prev_start_time
            prev_start_time = now

        if self._report is not None:
            report[self._report_total_key] = time.time() - time_start
            self._report["Tray menu"] = report

    def start_addons(self):
        report = {}
        time_start = time.time()
        prev_start_time = time_start
        for addon in self.get_enabled_tray_addons():
            if not addon.tray_initialized:
                if isinstance(addon, ITrayService):
                    addon.set_service_failed_icon()
                continue

            try:
                addon.tray_start()
            except Exception:
                self.log.warning(
                    "Addon \"{}\" crashed on `tray_start`.".format(
                        addon.name
                    ),
                    exc_info=True
                )
            now = time.time()
            report[addon.__class__.__name__] = now - prev_start_time
            prev_start_time = now

        if self._report is not None:
            report[self._report_total_key] = time.time() - time_start
            self._report["Addons start"] = report

    def on_exit(self):
        for addon in self.get_enabled_tray_addons():
            if addon.tray_initialized:
                try:
                    addon.tray_exit()
                except Exception:
                    self.log.warning(
                        "Addon \"{}\" crashed on `tray_exit`.".format(
                            addon.name
                        ),
                        exc_info=True
                    )

    # DEPRECATED
    def get_enabled_tray_modules(self):
        return self.get_enabled_tray_addons()

    def start_modules(self):
        self.start_addons()<|MERGE_RESOLUTION|>--- conflicted
+++ resolved
@@ -51,8 +51,6 @@
 # - this is used to log the missing addon
 MOVED_ADDON_MILESTONE_VERSIONS = {
     "applications": VersionInfo(0, 2, 0),
-<<<<<<< HEAD
-=======
     "celaction": VersionInfo(0, 2, 0),
     "clockify": VersionInfo(0, 2, 0),
     "flame": VersionInfo(0, 2, 0),
@@ -66,8 +64,8 @@
     "resolve": VersionInfo(0, 2, 0),
     "substancepainter": VersionInfo(0, 2, 0),
     "houdini": VersionInfo(0, 3, 0),
->>>>>>> 750ad827
 }
+
 
 # Inherit from `object` for Python 2 hosts
 class _ModuleClass(object):
