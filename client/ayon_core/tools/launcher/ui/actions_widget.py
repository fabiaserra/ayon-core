import time
import collections

from qtpy import QtWidgets, QtCore, QtGui

from ayon_core.tools.flickcharm import FlickCharm
from ayon_core.tools.utils import get_qt_icon

from .resources import get_options_image_path

ANIMATION_LEN = 7

ACTION_ID_ROLE = QtCore.Qt.UserRole + 1
ACTION_IS_APPLICATION_ROLE = QtCore.Qt.UserRole + 2
ACTION_IS_GROUP_ROLE = QtCore.Qt.UserRole + 3
ACTION_SORT_ROLE = QtCore.Qt.UserRole + 4
ANIMATION_START_ROLE = QtCore.Qt.UserRole + 5
ANIMATION_STATE_ROLE = QtCore.Qt.UserRole + 6
FORCE_NOT_OPEN_WORKFILE_ROLE = QtCore.Qt.UserRole + 7


def _variant_label_sort_getter(action_item):
    """Get variant label value for sorting.

    Make sure the output value is a string.

    Args:
        action_item (ActionItem): Action item.

    Returns:
        str: Variant label or empty string.
    """

    return action_item.variant_label or ""


class ActionsQtModel(QtGui.QStandardItemModel):
    """Qt model for actions.

    Args:
        controller (AbstractLauncherFrontEnd): Controller instance.
    """

    refreshed = QtCore.Signal()

    def __init__(self, controller):
        super(ActionsQtModel, self).__init__()

        controller.register_event_callback(
            "selection.project.changed",
            self._on_selection_project_changed,
        )
        controller.register_event_callback(
            "selection.folder.changed",
            self._on_selection_folder_changed,
        )
        controller.register_event_callback(
            "selection.task.changed",
            self._on_selection_task_changed,
        )

        self._controller = controller

        self._items_by_id = {}
        self._action_items_by_id = {}
        self._groups_by_id = {}

        self._selected_project_name = None
        self._selected_folder_id = None
        self._selected_task_id = None

    def get_selected_project_name(self):
        return self._selected_project_name

    def get_selected_folder_id(self):
        return self._selected_folder_id

    def get_selected_task_id(self):
        return self._selected_task_id

    def get_group_items(self, action_id):
        return self._groups_by_id[action_id]

    def get_item_by_id(self, action_id):
        return self._items_by_id.get(action_id)

    def get_action_item_by_id(self, action_id):
        return self._action_items_by_id.get(action_id)

    def _clear_items(self):
        self._items_by_id = {}
        self._action_items_by_id = {}
        self._groups_by_id = {}
        root = self.invisibleRootItem()
        root.removeRows(0, root.rowCount())

    def refresh(self):
        items = self._controller.get_action_items(
            self._selected_project_name,
            self._selected_folder_id,
            self._selected_task_id,
        )
        if not items:
            self._clear_items()
            self.refreshed.emit()
            return

        root_item = self.invisibleRootItem()

        all_action_items_info = []
        items_by_label = collections.defaultdict(list)
        for item in items:
            if not item.variant_label:
                all_action_items_info.append((item, False))
            else:
                items_by_label[item.label].append(item)

        groups_by_id = {}
        for action_items in items_by_label.values():
            action_items.sort(key=_variant_label_sort_getter, reverse=True)
            first_item = next(iter(action_items))
            all_action_items_info.append((first_item, len(action_items) > 1))
            groups_by_id[first_item.identifier] = action_items

        new_items = []
        items_by_id = {}
        action_items_by_id = {}
        for action_item_info in all_action_items_info:
            action_item, is_group = action_item_info
            icon = get_qt_icon(action_item.icon)
            if is_group:
                label = action_item.label
            else:
                label = action_item.full_label

            item = self._items_by_id.get(action_item.identifier)
            if item is None:
                item = QtGui.QStandardItem()
                item.setData(action_item.identifier, ACTION_ID_ROLE)
                new_items.append(item)

            item.setFlags(QtCore.Qt.ItemIsEnabled)
            item.setData(label, QtCore.Qt.DisplayRole)
            item.setData(icon, QtCore.Qt.DecorationRole)
            item.setData(is_group, ACTION_IS_GROUP_ROLE)
            item.setData(action_item.order, ACTION_SORT_ROLE)
            item.setData(
                action_item.is_application, ACTION_IS_APPLICATION_ROLE)
            item.setData(
                action_item.force_not_open_workfile,
                FORCE_NOT_OPEN_WORKFILE_ROLE)
            items_by_id[action_item.identifier] = item
            action_items_by_id[action_item.identifier] = action_item

        if new_items:
            root_item.appendRows(new_items)

        to_remove = set(self._items_by_id.keys()) - set(items_by_id.keys())
        for identifier in to_remove:
            item = self._items_by_id.pop(identifier)
            self._action_items_by_id.pop(identifier)
            root_item.removeRow(item.row())

        self._groups_by_id = groups_by_id
        self._items_by_id = items_by_id
        self._action_items_by_id = action_items_by_id
        self.refreshed.emit()

    def _on_selection_project_changed(self, event):
        self._selected_project_name = event["project_name"]
        self._selected_folder_id = None
        self._selected_task_id = None
        self.refresh()

    def _on_selection_folder_changed(self, event):
        self._selected_project_name = event["project_name"]
        self._selected_folder_id = event["folder_id"]
        self._selected_task_id = None
        self.refresh()

    def _on_selection_task_changed(self, event):
        self._selected_project_name = event["project_name"]
        self._selected_folder_id = event["folder_id"]
        self._selected_task_id = event["task_id"]
        self.refresh()


class ActionDelegate(QtWidgets.QStyledItemDelegate):
    _cached_extender = {}

    def __init__(self, *args, **kwargs):
        super(ActionDelegate, self).__init__(*args, **kwargs)
        self._anim_start_color = QtGui.QColor(178, 255, 246)
        self._anim_end_color = QtGui.QColor(5, 44, 50)

    def _draw_animation(self, painter, option, index):
        grid_size = option.widget.gridSize()
        x_offset = int(
            (grid_size.width() / 2)
            - (option.rect.width() / 2)
        )
        item_x = option.rect.x() - x_offset
        rect_offset = grid_size.width() / 20
        size = grid_size.width() - (rect_offset * 2)
        anim_rect = QtCore.QRect(
            item_x + rect_offset,
            option.rect.y() + rect_offset,
            size,
            size
        )

        painter.save()

        painter.setBrush(QtCore.Qt.transparent)

        gradient = QtGui.QConicalGradient()
        gradient.setCenter(QtCore.QPointF(anim_rect.center()))
        gradient.setColorAt(0, self._anim_start_color)
        gradient.setColorAt(1, self._anim_end_color)

        time_diff = time.time() - index.data(ANIMATION_START_ROLE)

        # Repeat 4 times
        part_anim = 2.5
        part_time = time_diff % part_anim
        offset = (part_time / part_anim) * 360
        angle = (offset + 90) % 360

        gradient.setAngle(-angle)

        pen = QtGui.QPen(QtGui.QBrush(gradient), rect_offset)
        pen.setCapStyle(QtCore.Qt.RoundCap)
        painter.setPen(pen)
        painter.drawArc(
            anim_rect,
            -16 * (angle + 10),
            -16 * offset
        )

        painter.restore()

    @classmethod
    def _get_extender_pixmap(cls, size):
        pix = cls._cached_extender.get(size)
        if pix is not None:
            return pix
        pix = QtGui.QPixmap(get_options_image_path()).scaled(
            size, size,
            QtCore.Qt.KeepAspectRatio,
            QtCore.Qt.SmoothTransformation
        )
        cls._cached_extender[size] = pix
        return pix

    def paint(self, painter, option, index):
        painter.setRenderHints(
            QtGui.QPainter.Antialiasing
            | QtGui.QPainter.SmoothPixmapTransform
        )

        if index.data(ANIMATION_STATE_ROLE):
            self._draw_animation(painter, option, index)

        super(ActionDelegate, self).paint(painter, option, index)

        if index.data(FORCE_NOT_OPEN_WORKFILE_ROLE):
            rect = QtCore.QRectF(
                option.rect.x(), option.rect.height(), 5, 5)
            painter.setPen(QtCore.Qt.NoPen)
            painter.setBrush(QtGui.QColor(200, 0, 0))
            painter.drawEllipse(rect)

        if not index.data(ACTION_IS_GROUP_ROLE):
            return

        grid_size = option.widget.gridSize()
        x_offset = int(
            (grid_size.width() / 2)
            - (option.rect.width() / 2)
        )
        item_x = option.rect.x() - x_offset

        tenth_size = int(grid_size.width() / 10)
        extender_size = int(tenth_size * 2.4)

        extender_x = item_x + tenth_size
        extender_y = option.rect.y() + tenth_size

        pix = self._get_extender_pixmap(extender_size)
        painter.drawPixmap(extender_x, extender_y, pix)


class ActionsProxyModel(QtCore.QSortFilterProxyModel):
    def __init__(self, *args, **kwargs):
        super().__init__(*args, **kwargs)

        self.setSortCaseSensitivity(QtCore.Qt.CaseInsensitive)

    def lessThan(self, left, right):
        # Sort by action order and then by label
        left_value = left.data(ACTION_SORT_ROLE)
        right_value = right.data(ACTION_SORT_ROLE)

        # Values are same -> use super sorting
        if left_value == right_value:
            # Default behavior is using DisplayRole
            return super().lessThan(left, right)

        # Validate 'None' values
        if right_value is None:
            return True
        if left_value is None:
            return False
        # Sort values and handle incompatible types
        try:
            return left_value < right_value
        except TypeError:
            return True


class ActionsWidget(QtWidgets.QWidget):
    def __init__(self, controller, parent):
        super(ActionsWidget, self).__init__(parent)

        self._controller = controller

        view = QtWidgets.QListView(self)
        view.setProperty("mode", "icon")
        view.setObjectName("IconView")
        view.setViewMode(QtWidgets.QListView.IconMode)
        view.setResizeMode(QtWidgets.QListView.Adjust)
        view.setSelectionMode(QtWidgets.QListView.NoSelection)
        view.setContextMenuPolicy(QtCore.Qt.CustomContextMenu)
        view.setEditTriggers(QtWidgets.QAbstractItemView.NoEditTriggers)
        view.setWrapping(True)
        view.setGridSize(QtCore.QSize(70, 75))
        view.setIconSize(QtCore.QSize(30, 30))
        view.setSpacing(0)
        view.setWordWrap(True)

        # Make view flickable
        flick = FlickCharm(parent=view)
        flick.activateOn(view)

        model = ActionsQtModel(controller)

        proxy_model = ActionsProxyModel()
<<<<<<< HEAD

=======
>>>>>>> c86c3770
        proxy_model.setSourceModel(model)
        view.setModel(proxy_model)

        delegate = ActionDelegate(self)
        view.setItemDelegate(delegate)

        layout = QtWidgets.QHBoxLayout(self)
        layout.setContentsMargins(0, 0, 0, 0)
        layout.addWidget(view)

        animation_timer = QtCore.QTimer()
        animation_timer.setInterval(40)
        animation_timer.timeout.connect(self._on_animation)

        view.clicked.connect(self._on_clicked)
        view.customContextMenuRequested.connect(self._on_context_menu)
        model.refreshed.connect(self._on_model_refresh)

        self._animated_items = set()
        self._animation_timer = animation_timer

        self._context_menu = None

        self._flick = flick
        self._view = view
        self._model = model
        self._proxy_model = proxy_model

        self._set_row_height(1)

    def refresh(self):
        self._model.refresh()

    def _set_row_height(self, rows):
        self.setMinimumHeight(rows * 75)

    def _on_model_refresh(self):
        self._proxy_model.sort(0)
        # Force repaint all items
        viewport = self._view.viewport()
        viewport.update()

    def _on_animation(self):
        time_now = time.time()
        for action_id in tuple(self._animated_items):
            item = self._model.get_item_by_id(action_id)
            if item is None:
                self._animated_items.discard(action_id)
                continue

            start_time = item.data(ANIMATION_START_ROLE)
            if start_time is None or (time_now - start_time) > ANIMATION_LEN:
                item.setData(0, ANIMATION_STATE_ROLE)
                self._animated_items.discard(action_id)

        if not self._animated_items:
            self._animation_timer.stop()

        self.update()

    def _start_animation(self, index):
        # Offset refresh timout
        model_index = self._proxy_model.mapToSource(index)
        if not model_index.isValid():
            return
        action_id = model_index.data(ACTION_ID_ROLE)
        self._model.setData(model_index, time.time(), ANIMATION_START_ROLE)
        self._model.setData(model_index, 1, ANIMATION_STATE_ROLE)
        self._animated_items.add(action_id)
        self._animation_timer.start()

    def _on_context_menu(self, point):
        """Creates menu to force skip opening last workfile."""
        index = self._view.indexAt(point)
        if not index.isValid():
            return

        if not index.data(ACTION_IS_APPLICATION_ROLE):
            return

        menu = QtWidgets.QMenu(self._view)
        checkbox = QtWidgets.QCheckBox(
            "Skip opening last workfile.", menu)
        if index.data(FORCE_NOT_OPEN_WORKFILE_ROLE):
            checkbox.setChecked(True)

        action_id = index.data(ACTION_ID_ROLE)
        is_group = index.data(ACTION_IS_GROUP_ROLE)
        if is_group:
            action_items = self._model.get_group_items(action_id)
        else:
            action_items = [self._model.get_action_item_by_id(action_id)]
        action_ids = {action_item.identifier for action_item in action_items}
        checkbox.stateChanged.connect(
            lambda: self._on_checkbox_changed(
                action_ids, checkbox.isChecked()
            )
        )
        action = QtWidgets.QWidgetAction(menu)
        action.setDefaultWidget(checkbox)

        menu.addAction(action)

        self._context_menu = menu
        global_point = self.mapToGlobal(point)
        menu.exec_(global_point)
        self._context_menu = None

    def _on_checkbox_changed(self, action_ids, is_checked):
        if self._context_menu is not None:
            self._context_menu.close()

        project_name = self._model.get_selected_project_name()
        folder_id = self._model.get_selected_folder_id()
        task_id = self._model.get_selected_task_id()
        self._controller.set_application_force_not_open_workfile(
            project_name, folder_id, task_id, action_ids, is_checked)
        self._model.refresh()

    def _on_clicked(self, index):
        if not index or not index.isValid():
            return

        is_group = index.data(ACTION_IS_GROUP_ROLE)
        action_id = index.data(ACTION_ID_ROLE)

        project_name = self._model.get_selected_project_name()
        folder_id = self._model.get_selected_folder_id()
        task_id = self._model.get_selected_task_id()

        if not is_group:
            self._controller.trigger_action(
                project_name, folder_id, task_id, action_id
            )
            self._start_animation(index)
            return

        action_items = self._model.get_group_items(action_id)

        menu = QtWidgets.QMenu(self)
        actions_mapping = {}

        for action_item in action_items:
            menu_action = QtWidgets.QAction(action_item.full_label)
            menu.addAction(menu_action)
            actions_mapping[menu_action] = action_item

        result = menu.exec_(QtGui.QCursor.pos())
        if not result:
            return

        action_item = actions_mapping[result]

        self._controller.trigger_action(
            project_name, folder_id, task_id, action_item.identifier
        )
        self._start_animation(index)<|MERGE_RESOLUTION|>--- conflicted
+++ resolved
@@ -345,10 +345,6 @@
         model = ActionsQtModel(controller)
 
         proxy_model = ActionsProxyModel()
-<<<<<<< HEAD
-
-=======
->>>>>>> c86c3770
         proxy_model.setSourceModel(model)
         view.setModel(proxy_model)
 
