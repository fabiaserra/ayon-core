from qtpy import QtWidgets, QtGui, QtCore

<<<<<<< HEAD
import ayon_api

from ayon_core.style import get_disabled_entity_icon_color
=======
from ayon_core.style import (
    get_disabled_entity_icon_color,
    get_default_entity_icon_color,
)
>>>>>>> 77f45732

from .views import DeselectableTreeView
from .lib import RefreshThread, get_qt_icon

TASKS_MODEL_SENDER_NAME = "qt_tasks_model"
ITEM_ID_ROLE = QtCore.Qt.UserRole + 1
PARENT_ID_ROLE = QtCore.Qt.UserRole + 2
ITEM_NAME_ROLE = QtCore.Qt.UserRole + 3
TASK_TYPE_ROLE = QtCore.Qt.UserRole + 4


class TasksQtModel(QtGui.QStandardItemModel):
    """Tasks model which cares about refresh of tasks by folder id.

    Args:
        controller (AbstractWorkfilesFrontend): The control object.

    """
    _default_task_icon = None
    refreshed = QtCore.Signal()

    def __init__(self, controller):
        super(TasksQtModel, self).__init__()

        self._controller = controller

        self._items_by_name = {}
        self._has_content = False
        self._is_refreshing = False

        self._invalid_selection_item_used = False
        self._invalid_selection_item = None
        self._empty_tasks_item_used = False
        self._empty_tasks_item = None

        self._last_project_name = None
        self._last_folder_id = None

        self._refresh_threads = {}
        self._current_refresh_thread = None

        # Initial state
        self._add_invalid_selection_item()

    def _clear_items(self):
        self._items_by_name = {}
        self._has_content = False
        self._remove_invalid_items()
        root_item = self.invisibleRootItem()
        root_item.removeRows(0, root_item.rowCount())

    def refresh(self):
        """Refresh tasks for last project and folder."""

        self._refresh(self._last_project_name, self._last_folder_id)

    def set_context(self, project_name, folder_id):
        """Set context for which should be tasks showed.

        Args:
            project_name (Union[str]): Name of project.
            folder_id (Union[str, None]): Folder id.
        """

        self._refresh(project_name, folder_id)

    def get_index_by_name(self, task_name):
        """Find item by name and return its index.

        Returns:
            QtCore.QModelIndex: Index of item. Is invalid if task is not
                found by name.
        """

        item = self._items_by_name.get(task_name)
        if item is None:
            return QtCore.QModelIndex()
        return self.indexFromItem(item)

    def get_last_project_name(self):
        """Get last refreshed project name.

        Returns:
            Union[str, None]: Project name.
        """

        return self._last_project_name

    def get_last_folder_id(self):
        """Get last refreshed folder id.

        Returns:
            Union[str, None]: Folder id.
        """

        return self._last_folder_id

    def set_project_name(self, project_name):
        self._last_project_name = project_name

    def _get_invalid_selection_item(self):
        if self._invalid_selection_item is None:
            item = QtGui.QStandardItem("Select a folder")
            item.setFlags(QtCore.Qt.NoItemFlags)
            icon = get_qt_icon({
                "type": "awesome-font",
                "name": "fa.times",
                "color": get_disabled_entity_icon_color(),
            })
            item.setData(icon, QtCore.Qt.DecorationRole)
            self._invalid_selection_item = item
        return self._invalid_selection_item

    def _get_empty_task_item(self):
        if self._empty_tasks_item is None:
            item = QtGui.QStandardItem("No task")
            icon = get_qt_icon({
                "type": "awesome-font",
                "name": "fa.exclamation-circle",
                "color": get_disabled_entity_icon_color(),
            })
            item.setData(icon, QtCore.Qt.DecorationRole)
            item.setFlags(QtCore.Qt.NoItemFlags)
            self._empty_tasks_item = item
        return self._empty_tasks_item

    def _add_invalid_item(self, item):
        self._clear_items()
        root_item = self.invisibleRootItem()
        root_item.appendRow(item)

    def _remove_invalid_item(self, item):
        root_item = self.invisibleRootItem()
        root_item.takeRow(item.row())

    def _remove_invalid_items(self):
        self._remove_invalid_selection_item()
        self._remove_empty_task_item()

    def _add_invalid_selection_item(self):
        if not self._invalid_selection_item_used:
            self._add_invalid_item(self._get_invalid_selection_item())
            self._invalid_selection_item_used = True

    def _remove_invalid_selection_item(self):
        if self._invalid_selection_item:
            self._remove_invalid_item(self._get_invalid_selection_item())
            self._invalid_selection_item_used = False

    def _add_empty_task_item(self):
        if not self._empty_tasks_item_used:
            self._add_invalid_item(self._get_empty_task_item())
            self._empty_tasks_item_used = True

    def _remove_empty_task_item(self):
        if self._empty_tasks_item_used:
            self._remove_invalid_item(self._get_empty_task_item())
            self._empty_tasks_item_used = False

    def _refresh(self, project_name, folder_id):
        self._is_refreshing = True
        self._last_project_name = project_name
        self._last_folder_id = folder_id
        if not folder_id:
            self._add_invalid_selection_item()
            self._current_refresh_thread = None
            self._is_refreshing = False
            self.refreshed.emit()
            return

        thread = self._refresh_threads.get(folder_id)
        if thread is not None:
            self._current_refresh_thread = thread
            return
        thread = RefreshThread(
            folder_id,
            self._thread_getter,
            project_name,
            folder_id
        )
        self._current_refresh_thread = thread
        self._refresh_threads[thread.id] = thread
        thread.refresh_finished.connect(self._on_refresh_thread)
        thread.start()

    def _thread_getter(self, project_name, folder_id):
        task_items = self._controller.get_task_items(
            project_name, folder_id
        )
        task_type_items = {}
        if hasattr(self._controller, "get_task_type_items"):
            task_type_items = self._controller.get_task_type_items(
                project_name
            )
        return task_items, task_type_items

    @classmethod
    def _get_default_task_icon(cls):
        if cls._default_task_icon is None:
            cls._default_task_icon = get_qt_icon({
                "type": "awesome-font",
                "name": "fa.male",
                "color": get_default_entity_icon_color()
            })
        return cls._default_task_icon

    def _get_task_item_icon(
        self,
        task_item,
        task_type_item_by_name,
        task_type_icon_cache
    ):
        icon = task_type_icon_cache.get(task_item.task_type)
        if icon is not None:
            return icon

        task_type_item = task_type_item_by_name.get(
            task_item.task_type
        )
        icon = None
        if task_type_item is not None:
            icon = get_qt_icon({
                "type": "material-symbols",
                "name": task_type_item.icon,
                "color": get_default_entity_icon_color()
            })

        if icon is None:
            icon = self._get_default_task_icon()
        task_type_icon_cache[task_item.task_type] = icon
        return icon

    def _fill_data_from_thread(self, thread):
        task_items, task_type_items = thread.get_result()
        # Task items are refreshed
        if task_items is None:
            return

        # No tasks are available on folder
        if not task_items:
            self._add_empty_task_item()
            return
        self._remove_invalid_items()

        task_type_item_by_name = {
            task_type_item.name: task_type_item
            for task_type_item in task_type_items
        }
        task_type_icon_cache = {}
        new_items = []
        new_names = set()
        for task_item in task_items:
            name = task_item.name
            new_names.add(name)
            item = self._items_by_name.get(name)
            if item is None:
                item = QtGui.QStandardItem()
                item.setEditable(False)
                new_items.append(item)
                self._items_by_name[name] = item

            icon = self._get_task_item_icon(
                task_item,
                task_type_item_by_name,
                task_type_icon_cache
            )
            item.setData(task_item.label, QtCore.Qt.DisplayRole)
            item.setData(name, ITEM_NAME_ROLE)
            item.setData(task_item.id, ITEM_ID_ROLE)
            item.setData(task_item.task_type, TASK_TYPE_ROLE)
            item.setData(task_item.parent_id, PARENT_ID_ROLE)
            item.setData(icon, QtCore.Qt.DecorationRole)

        root_item = self.invisibleRootItem()

        for name in set(self._items_by_name) - new_names:
            item = self._items_by_name.pop(name)
            root_item.removeRow(item.row())

        if new_items:
            root_item.appendRows(new_items)

    def _on_refresh_thread(self, thread_id):
        """Callback when refresh thread is finished.

        Technically can be running multiple refresh threads at the same time,
        to avoid using values from wrong thread, we check if thread id is
        current refresh thread id.

        Tasks are stored by name, so if a folder has same task name as
        previously selected folder it keeps the selection.

        Args:
            thread_id (str): Thread id.
        """

        # Make sure to remove thread from '_refresh_threads' dict
        thread = self._refresh_threads.pop(thread_id)
        if (
            self._current_refresh_thread is None
            or thread_id != self._current_refresh_thread.id
        ):
            return

        self._fill_data_from_thread(thread)

        root_item = self.invisibleRootItem()
        self._has_content = root_item.rowCount() > 0
        self._current_refresh_thread = None
        self._is_refreshing = False
        self.refreshed.emit()

    @property
    def is_refreshing(self):
        """Model is refreshing.

        Returns:
            bool: Model is refreshing
        """

        return self._is_refreshing

    @property
    def has_content(self):
        """Model has content.

        Returns:
            bools: Have at least one task.
        """

        return self._has_content

    def headerData(self, section, orientation, role):
        # Show nice labels in the header
        if (
            role == QtCore.Qt.DisplayRole
            and orientation == QtCore.Qt.Horizontal
        ):
            if section == 0:
                return "Tasks"

        return super(TasksQtModel, self).headerData(
            section, orientation, role
        )


class AssignedFilterProxyModel(QtCore.QSortFilterProxyModel):
    def __init__(self, assigned_task_names=None, parent=None):
        super(AssignedFilterProxyModel, self).__init__(parent)
        if not assigned_task_names:
            assigned_task_names = []
        self._active = False
        self._assigned_task_names = assigned_task_names

    @property
    def active(self):
        return self._active

    @active.setter
    def active(self, value):
        if self._active != value:
            self._active = value
            self.invalidateFilter()

    @property
    def assigned_task_names(self):
        return self._assigned_task_names

    @assigned_task_names.setter
    def assigned_task_names(self, value):
        if self._assigned_task_names != value:
            self._assigned_task_names = value
            self.invalidateFilter()

    def filterAcceptsRow(self, source_row, source_parent):
        if not self._active:
            return True
        
        model = self.sourceModel()
        index = model.index(source_row, 0, source_parent)
        task_name = model.data(index, ITEM_NAME_ROLE)
        # Check if the task_name is in the assigned_task_names list
        if task_name in self._assigned_task_names:
            return True
        return False


class TasksWidget(QtWidgets.QWidget):
    """Tasks widget.

    Widget that handles tasks view, model and selection.

    Args:
        controller (AbstractWorkfilesFrontend): Workfiles controller.
        parent (QtWidgets.QWidget): Parent widget.
        handle_expected_selection (Optional[bool]): Handle expected selection.
    """

    refreshed = QtCore.Signal()
    selection_changed = QtCore.Signal()

    def __init__(self, controller, parent, handle_expected_selection=False):
        super(TasksWidget, self).__init__(parent)

        tasks_view = DeselectableTreeView(self)
        tasks_view.setIndentation(0)

        tasks_model = TasksQtModel(controller)
        tasks_proxy_model = QtCore.QSortFilterProxyModel()
        tasks_proxy_model.setSourceModel(tasks_model)
        tasks_proxy_model.setSortCaseSensitivity(QtCore.Qt.CaseInsensitive)

        assigned_proxy_model = AssignedFilterProxyModel()
        assigned_proxy_model.setSourceModel(tasks_proxy_model)

        tasks_view.setModel(assigned_proxy_model)

        main_layout = QtWidgets.QHBoxLayout(self)
        main_layout.setContentsMargins(0, 0, 0, 0)
        main_layout.addWidget(tasks_view, 1)

        controller.register_event_callback(
            "selection.project.changed",
            self._on_project_selection_change,
        )
        controller.register_event_callback(
            "tasks.refresh.finished",
            self._on_tasks_refresh_finished
        )
        controller.register_event_callback(
            "selection.folder.changed",
            self._folder_selection_changed
        )
        controller.register_event_callback(
            "expected_selection_changed",
            self._on_expected_selection_change
        )

        selection_model = tasks_view.selectionModel()
        selection_model.selectionChanged.connect(self._on_selection_change)

        tasks_model.refreshed.connect(self._on_tasks_model_refresh)

        self._controller = controller
        self._tasks_view = tasks_view
        self._tasks_model = tasks_model
        self._tasks_proxy_model = tasks_proxy_model
        self._assigned_proxy_model = assigned_proxy_model

        self._selected_folder_id = None

        self._handle_expected_selection = handle_expected_selection
        self._expected_selection_data = None

    def refresh(self):
        """Refresh folders for last selected project.

        Force to update folders model from controller. This may or may not
        trigger query from server, that's based on controller's cache.
        """

        self._tasks_model.refresh()

    def get_selected_task_info(self):
        """Get selected task info.

        Example output::

            {
                "task_id": "5e7e3e3e3e3e3e3e3e3e3e3e",
                "task_name": "modeling",
                "task_type": "Modeling"
            }

        Returns:
            dict[str, Union[str, None]]: Task info.

        """
        _, task_id, task_name, task_type = self._get_selected_item_ids()
        return {
            "task_id": task_id,
            "task_name": task_name,
            "task_type": task_type,
        }

    def get_selected_task_id(self):
        """Get selected task id.

        Returns:
            Union[str, None]: Task id.

        """
        return self.get_selected_task_info()["task_id"]

    def get_selected_task_name(self):
        """Get selected task name.

        Returns:
            Union[str, None]: Task name.
        """

        return self.get_selected_task_info()["task_name"]

    def get_selected_task_type(self):
        """Get selected task type.

        Returns:
            Union[str, None]: Task type.

        """
        return self.get_selected_task_info()["task_type"]

    def set_selected_task(self, task_name):
        """Set selected task by name.

        Args:
            task_name (str): Task name.

        Returns:
            bool: Task was selected.

        """
        if task_name is None:
            self._tasks_view.clearSelection()
            return True

        if task_name == self.get_selected_task_name():
            return True
        index = self._tasks_model.get_index_by_name(task_name)
        if not index.isValid():
            return False

        proxy_index = self._tasks_proxy_model.mapFromSource(index)
        if not proxy_index.isValid():
            return False

        proxy_index = self._assigned_proxy_model.mapFromSource(index)
        if not proxy_index.isValid():
            return False

        selection_model = self._folders_view.selectionModel()
        selection_model.setCurrentIndex(
            proxy_index, QtCore.QItemSelectionModel.SelectCurrent
        )
        return True

    def set_project_name(self, project_name):
        """Set project name.

        Do not use this method when controller is handling selection of
        project using 'selection.project.changed' event.

        Args:
            project_name (str): Project name.
        """

        self._tasks_model.set_project_name(project_name)

    def set_assigned_only(self, state):
        """Set whether to filter folders by assignment or not.

        Args:
            state (bool): Whether to filter folders by assignment or not
        """

        self._assigned_proxy_model.active = state

    def _on_project_selection_change(self, event):
        project_name = event["project_name"]
        self.set_project_name(project_name)

    def _on_tasks_refresh_finished(self, event):
        """Tasks were refreshed in controller.

        Ignore if refresh was triggered by tasks model, or refreshed folder is
        not the same as currently selected folder.

        Args:
            event (Event): Event object.
        """

        # Refresh only if current folder id is the same
        if (
            event["sender"] == TASKS_MODEL_SENDER_NAME
            or event["folder_id"] != self._selected_folder_id
        ):
            return
        self._tasks_model.set_context(
            event["project_name"], self._selected_folder_id
        )

    def _folder_selection_changed(self, event):
        self._selected_folder_id = event["folder_id"]
        task_items = self._controller.get_task_items(
            self._tasks_model.get_last_project_name(), self._selected_folder_id
        )
        assigned_task_names = set()
        assignee = ayon_api.get_user()["name"]
        for task_item in task_items:
            if assignee in task_item.assignees:
                assigned_task_names.add(task_item.name)
        self._assigned_proxy_model.assigned_task_names = assigned_task_names
        self._tasks_model.set_context(
            event["project_name"], self._selected_folder_id
        )

    def _on_tasks_model_refresh(self):
        if not self._set_expected_selection():
            self._on_selection_change()
        self._tasks_proxy_model.sort(0)
        self._assigned_proxy_model.sort(0)
        self.refreshed.emit()

    def _get_selected_item_ids(self):
        selection_model = self._tasks_view.selectionModel()
        for index in selection_model.selectedIndexes():
            task_id = index.data(ITEM_ID_ROLE)
            task_name = index.data(ITEM_NAME_ROLE)
            task_type = index.data(TASK_TYPE_ROLE)
            parent_id = index.data(PARENT_ID_ROLE)
            if task_name is not None:
                return parent_id, task_id, task_name, task_type
        return self._selected_folder_id, None, None, None

    def _on_selection_change(self):
        # Don't trigger task change during refresh
        #   - a task was deselected if that happens
        #   - can cause crash triggered during tasks refreshing
        if self._tasks_model.is_refreshing:
            return

        parent_id, task_id, task_name, _ = self._get_selected_item_ids()
        self._controller.set_selected_task(task_id, task_name)
        self.selection_changed.emit()

    # Expected selection handling
    def _on_expected_selection_change(self, event):
        self._update_expected_selection(event.data)

    def _set_expected_selection(self):
        if not self._handle_expected_selection:
            return False

        if self._expected_selection_data is None:
            return False
        folder_id = self._expected_selection_data["folder_id"]
        task_name = self._expected_selection_data["task_name"]
        self._expected_selection_data = None
        model_folder_id = self._tasks_model.get_last_folder_id()
        if folder_id != model_folder_id:
            return False
        if task_name is not None:
            index = self._tasks_model.get_index_by_name(task_name)
            if index.isValid():
                proxy_index = self._tasks_proxy_model.mapFromSource(index)
                proxy_index = self._assigned_proxy_model.mapFromSource(proxy_index)
                self._tasks_view.setCurrentIndex(proxy_index)
        self._controller.expected_task_selected(folder_id, task_name)
        return True

    def _update_expected_selection(self, expected_data=None):
        if not self._handle_expected_selection:
            return
        if expected_data is None:
            expected_data = self._controller.get_expected_selection_data()
        folder_data = expected_data.get("folder")
        task_data = expected_data.get("task")
        if (
            not folder_data
            or not task_data
            or not task_data["current"]
        ):
            return
        folder_id = folder_data["id"]
        self._expected_selection_data = {
            "task_name": task_data["name"],
            "folder_id": folder_id,
        }
        model_folder_id = self._tasks_model.get_last_folder_id()
        if folder_id != model_folder_id or self._tasks_model.is_refreshing:
            return
        self._set_expected_selection()<|MERGE_RESOLUTION|>--- conflicted
+++ resolved
@@ -1,15 +1,11 @@
 from qtpy import QtWidgets, QtGui, QtCore
 
-<<<<<<< HEAD
 import ayon_api
 
-from ayon_core.style import get_disabled_entity_icon_color
-=======
 from ayon_core.style import (
     get_disabled_entity_icon_color,
     get_default_entity_icon_color,
 )
->>>>>>> 77f45732
 
 from .views import DeselectableTreeView
 from .lib import RefreshThread, get_qt_icon
