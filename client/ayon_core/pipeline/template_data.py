--- conflicted
+++ resolved
@@ -103,13 +103,8 @@
     return {
         "folder": {
             "name": folder_name,
-<<<<<<< HEAD
-            "path": path,
-            "type": folder_entity["folderType"],
-=======
             "type": folder_entity["folderType"],
             "path": path,
->>>>>>> 0e4e8454
         },
         "assets_or_shots": "shots" if folder_entity["folderType"] != "Asset" else "assets",
         "asset": folder_name,
