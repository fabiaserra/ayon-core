"""
Requires:
    context     -> projectName
    context     -> projectEntity
    context     -> anatomyData
    instance    -> folderPath
    instance    -> productName
    instance    -> productType

Optional:
    context     -> folderEntity
    context     -> taskEntity
    instance    -> task
    instance    -> taskEntity
    instance    -> version
    instance    -> resolutionWidth
    instance    -> resolutionHeight
    instance    -> fps

Provides:
    instance    -> projectEntity
    instance    -> folderEntity
    instance    -> taskEntity
    instance    -> anatomyData
    instance    -> version
    instance    -> latestVersion
"""

import copy
import json
import collections

import pyblish.api
import ayon_api

from ayon_core.lib import prepare_template_data
from ayon_core.pipeline import context_tools
from ayon_core.pipeline.template_data import get_folder_template_data
from ayon_core.pipeline.version_start import get_versioning_start


class CollectAnatomyInstanceData(pyblish.api.ContextPlugin):
    """Collect Instance specific Anatomy data.

    Plugin is running for all instances on context even not active instances.
    """

    order = pyblish.api.CollectorOrder + 0.49
    label = "Collect Anatomy Instance data"

    follow_workfile_version = False

    def process(self, context):
        self.log.debug("Collecting anatomy data for all instances.")

        project_name = context.data["projectName"]
        self.fill_missing_folder_entities(context, project_name)
        self.fill_missing_task_entities(context, project_name)
        self.fill_latest_versions(context, project_name)
        self.fill_anatomy_data(context)

        self.log.debug("Anatomy Data collection finished.")

    def fill_missing_folder_entities(self, context, project_name):
        self.log.debug("Querying folder entities for instances.")

        context_folder_entity = context.data.get("folderEntity")
        context_folder_path = None
        if context_folder_entity:
            context_folder_path = context_folder_entity["path"]

        instances_missing_folder = collections.defaultdict(list)
        for instance in context:
            instance_folder_entity = instance.data.get("folderEntity")
            _folder_path = instance.data["folderPath"]

            # There is possibility that folderEntity on instance is set
            if instance_folder_entity:
                instance_folder_path = instance_folder_entity["path"]
                if instance_folder_path == _folder_path:
                    continue

            # Check if folder path is the same as what is in context
            # - they may be different, e.g. during editorial publishing
            if context_folder_path and context_folder_path == _folder_path:
                instance.data["folderEntity"] = context_folder_entity

            else:
                instances_missing_folder[_folder_path].append(
                    instance
                )

        if not instances_missing_folder:
            self.log.debug("All instances already had right folder entity.")
            return

        folder_paths = list(instances_missing_folder.keys())
        self.log.debug("Querying folder entities with paths: {}".format(
            ", ".join(["\"{}\"".format(path) for path in folder_paths])
        ))

        folder_entities_by_path = {
            folder_entity["path"]: folder_entity
            for folder_entity in ayon_api.get_folders(
                project_name, folder_paths=folder_paths
            )
        }

        not_found_folder_paths = []
        for folder_path, instances in instances_missing_folder.items():
            folder_entity = folder_entities_by_path.get(folder_path)
            if not folder_entity:
                not_found_folder_paths.append(folder_path)
                continue

            for _instance in instances:
                _instance.data["folderEntity"] = folder_entity

        if not_found_folder_paths:
            joined_folder_paths = ", ".join(
                ["\"{}\"".format(path) for path in not_found_folder_paths]
            )
            self.log.warning((
                "Not found folder entities with paths \"{}\"."
            ).format(joined_folder_paths))

    def fill_missing_task_entities(self, context, project_name):
        self.log.debug("Querying task entities for instances.")

        context_folder_entity = context.data.get("folderEntity")
        context_folder_id = None
        if context_folder_entity:
            context_folder_id = context_folder_entity["id"]
        context_task_entity = context.data.get("taskEntity")
        context_task_name = None
        if context_task_entity:
            context_task_name = context_task_entity["name"]

        instances_missing_task = {}
        folder_path_by_id = {}
        for instance in context:
            folder_entity = instance.data.get("folderEntity")
            # Skip if instnace does not have filled folder entity
            if not folder_entity:
                continue
            folder_id = folder_entity["id"]
            folder_path_by_id[folder_id] = folder_entity["path"]

            task_entity = instance.data.get("taskEntity")
            _task_name = instance.data.get("task")

            # There is possibility that taskEntity on instance is set
            if task_entity:
                task_parent_id = task_entity["folderId"]
                instance_task_name = task_entity["name"]
                if (
                    folder_id == task_parent_id
                    and instance_task_name == _task_name
                ):
                    continue

            # Check if folder path is the same as what is in context
            # - they may be different, e.g. in NukeStudio
            if (
                context_folder_id == folder_id
                and context_task_name == _task_name
            ):
                instance.data["taskEntity"] = context_task_entity
                continue

            _by_folder_id = instances_missing_task.setdefault(folder_id, {})
            _by_task_name = _by_folder_id.setdefault(_task_name, [])
            _by_task_name.append(instance)

        if not instances_missing_task:
            self.log.debug("All instances already had right task entity.")
            return

        self.log.debug("Querying task entities")

        all_folder_ids = set(instances_missing_task.keys())
        all_task_names = set()
        for per_task in instances_missing_task.values():
            all_task_names |= set(per_task.keys())
        all_task_names.discard(None)

        task_entities = []
        if all_task_names:
            task_entities = ayon_api.get_tasks(
                project_name,
                folder_ids=all_folder_ids,
                task_names=all_task_names
            )
        task_entity_by_ids = {}
        for task_entity in task_entities:
            folder_id = task_entity["folderId"]
            task_name = task_entity["name"]
            _by_folder_id = task_entity_by_ids.setdefault(folder_id, {})
            _by_folder_id[task_name] = task_entity

        not_found_task_paths = []
        for folder_id, by_task in instances_missing_task.items():
            for task_name, instances in by_task.items():
                task_entity = (
                    task_entity_by_ids
                    .get(folder_id, {})
                    .get(task_name)
                )
                if task_name and not task_entity:
                    folder_path = folder_path_by_id[folder_id]
                    not_found_task_paths.append(
                        "/".join([folder_path, task_name])
                    )

                for instance in instances:
                    instance.data["taskEntity"] = task_entity

        if not_found_task_paths:
            joined_paths = ", ".join(
                ["\"{}\"".format(path) for path in not_found_task_paths]
            )
            self.log.warning((
                "Not found task entities with paths \"{}\"."
            ).format(joined_paths))

    def fill_latest_versions(self, context, project_name):
        """Try to find latest version for each instance's product name.

        Key "latestVersion" is always set to latest version or `None`.

        Args:
            context (pyblish.Context)

        Returns:
            None

        """
        self.log.debug("Querying latest versions for instances.")

        hierarchy = {}
        names_by_folder_ids = collections.defaultdict(set)
        for instance in context:
            # Make sure `"latestVersion"` key is set
            latest_version = instance.data.get("latestVersion")
            instance.data["latestVersion"] = latest_version

            # Skip instances without "folderEntity"
            folder_entity = instance.data.get("folderEntity")
            if not folder_entity:
                continue

            # Store folder ids and product names for queries
            folder_id = folder_entity["id"]
            product_name = instance.data["productName"]

            # Prepare instance hierarchy for faster filling latest versions
            if folder_id not in hierarchy:
                hierarchy[folder_id] = {}
            if product_name not in hierarchy[folder_id]:
                hierarchy[folder_id][product_name] = []
            hierarchy[folder_id][product_name].append(instance)
            names_by_folder_ids[folder_id].add(product_name)

        product_entities = []
        if names_by_folder_ids:
            product_entities = list(ayon_api.get_products(
                project_name, names_by_folder_ids=names_by_folder_ids
            ))

        product_ids = {
            product_entity["id"]
            for product_entity in product_entities
        }

        last_versions_by_product_id = ayon_api.get_last_versions(
            project_name, product_ids, fields={"version"}
        )
        for product_entity in product_entities:
            product_id = product_entity["id"]
            last_version_entity = last_versions_by_product_id.get(product_id)
            if last_version_entity is None:
                continue

            last_version = last_version_entity["version"]
            folder_id = product_entity["folderId"]
            product_name = product_entity["name"]
            _instances = hierarchy[folder_id][product_name]
            for _instance in _instances:
                _instance.data["latestVersion"] = last_version

    def fill_anatomy_data(self, context):
        self.log.debug("Storing anatomy data to instance data.")

        project_entity = context.data["projectEntity"]
        task_types_by_name = {
            task_type["name"]: task_type
            for task_type in project_entity["taskTypes"]
        }

        for instance in context:
            anatomy_data = copy.deepcopy(context.data["anatomyData"])
            product_name = instance.data["productName"]
            product_type = instance.data["productType"]
            anatomy_data.update({
                "family": product_type,
                "subset": product_name,
                "product": {
                    "name": product_name,
                    "type": product_type,
                }
            })

            self._fill_folder_data(instance, project_entity, anatomy_data)
            self._fill_task_data(instance, task_types_by_name, anatomy_data)

            # Define version
            version_number = None

            # Allow an instance to force enable or disable the version
            # following of the current context
            use_context_version = self.follow_workfile_version
            if "followWorkfileVersion" in instance.data:
                use_context_version = instance.data["followWorkfileVersion"]

            if use_context_version:
                version_number = context.data("version")

            # Even if 'follow_workfile_version' is enabled, it may not be set
            #   because workfile version was not collected to 'context.data'
            # - that can happen e.g. in 'traypublisher' or other hosts without
            #   a workfile
            if version_number is None:
                version_number = instance.data.get("version")

            # use latest version (+1) if already any exist
            if version_number is None:
                latest_version = instance.data["latestVersion"]
                if latest_version is not None:
                    version_number = int(latest_version) + 1

            # If version is not specified for instance or context
            if version_number is None:
                task_data = anatomy_data.get("task") or {}
                task_name = task_data.get("name")
                task_type = task_data.get("type")
                version_number = get_versioning_start(
                    context.data["projectName"],
                    instance.context.data["hostName"],
                    task_name=task_name,
                    task_type=task_type,
                    product_type=instance.data["productType"],
                    product_name=instance.data["productName"]
                )
            anatomy_data["version"] = version_number

            # Additional data
            resolution_width = instance.data.get("resolutionWidth")
            if resolution_width:
                anatomy_data["resolution_width"] = resolution_width

            resolution_height = instance.data.get("resolutionHeight")
            if resolution_height:
                anatomy_data["resolution_height"] = resolution_height

            pixel_aspect = instance.data.get("pixelAspect")
            if pixel_aspect:
                anatomy_data["pixel_aspect"] = float(
                    "{:0.2f}".format(float(pixel_aspect))
                )

            fps = instance.data.get("fps")
            if fps:
                anatomy_data["fps"] = float("{:0.2f}".format(float(fps)))

            # Store anatomy data
            instance.data["projectEntity"] = project_entity
            instance.data["anatomyData"] = anatomy_data
            instance.data["version"] = version_number

            # Log collected data
            instance_name = instance.data["name"]
            instance_label = instance.data.get("label")
            if instance_label:
                instance_name += " ({})".format(instance_label)
            self.log.debug("Anatomy data for instance {}: {}".format(
                instance_name,
                json.dumps(anatomy_data, indent=4)
            ))

    def _fill_folder_data(self, instance, project_entity, anatomy_data):
        # QUESTION should we make sure that all folder data are poped if
        #   folder data cannot be found?
        # - 'folder', 'hierarchy', 'parent', 'folder'
        ### Starts Alkemy-X Override ###
        # Collect folder entity regardless sow e can use `get_hierarchy_env`
        # to fill up hierarchy instance data
        folder_entity = instance.data.get("folderEntity")
        if not folder_entity:
            folder_entity = ayon_api.get_folder_by_path(
                project_entity["name"],
                instance.data["folderPath"]
            )
<<<<<<< HEAD
            instance.data["folderEntity"] = folder_entity
=======
            anatomy_data.update(folder_data)
            return

        if (
            instance.data.get("newHierarchyIntegration")
            # Backwards compatible (Deprecated since 24/06/06)
            or instance.data.get("newAssetPublishing")
        ):
            hierarchy = instance.data["hierarchy"]
            anatomy_data["hierarchy"] = hierarchy
>>>>>>> 77f45732

        if not folder_entity:
            return

<<<<<<< HEAD
        folder_data = get_folder_template_data(
            folder_entity,
            project_entity["name"]
        )
        anatomy_data.update(folder_data)
        
        # Set hierarchy context data to anatomy so we can use it on templates
        hierarchy_env = context_tools.get_hierarchy_env(
            project_entity, folder_entity
        )
        hierarchy_pairs = {}
        # Only add to hierarchy_pairs if the env does exist
        for env_key in {"EPISODE", "SEQ", "SHOT", "SHOTNUM", "ASSET_TYPE"}:
            env_value = hierarchy_env.get(env_key)
            if not env_value:
                continue
            hierarchy_pairs[env_key.lower()] = env_value
        hierarchy_data = prepare_template_data(hierarchy_pairs)
        anatomy_data.update(hierarchy_data)
        return 

        # if instance.data.get("newAssetPublishing"):
        #     hierarchy = instance.data["hierarchy"]
        #     anatomy_data["hierarchy"] = hierarchy

        #     parent_name = project_entity["name"]
        #     if hierarchy:
        #         parent_name = hierarchy.split("/")[-1]

        #     folder_name = instance.data["folderPath"].split("/")[-1]
        #     anatomy_data.update({
        #         "asset": folder_name,
        #         "hierarchy": hierarchy,
        #         "parent": parent_name,
        #         "folder": {
        #             "name": folder_name,
        #             "path": instance.data["folderPath"],
        #             # TODO get folder type from hierarchy
        #             #   Using 'Shot' is current default behavior of editorial
        #             #   (or 'newAssetPublishing') publishing.
        #             "type": "Shot",
        #         },
        #     })
        ### Ends Alkemy-X Override ###
=======
            folder_name = instance.data["folderPath"].split("/")[-1]
            anatomy_data.update({
                "asset": folder_name,
                "hierarchy": hierarchy,
                "parent": parent_name,
                "folder": {
                    "name": folder_name,
                    "path": instance.data["folderPath"],
                    # TODO get folder type from hierarchy
                    #   Using 'Shot' is current default behavior of editorial
                    #   (or 'newHierarchyIntegration') publishing.
                    "type": "Shot",
                },
            })
>>>>>>> 77f45732

    def _fill_task_data(self, instance, task_types_by_name, anatomy_data):
        # QUESTION should we make sure that all task data are poped if task
        #   data cannot be resolved?
        # - 'task'

        # Skip if there is no task
        task_name = instance.data.get("task")
        if not task_name:
            return

        # Find task data based on folder entity
        task_entity = instance.data.get("taskEntity")
        task_data = self._get_task_data_from_entity(
            task_entity, task_types_by_name
        )
        if task_data:
            # Fill task data
            # - if we're in editorial, make sure the task type is filled
            new_hierarchy = (
                instance.data.get("newHierarchyIntegration")
                # Backwards compatible (Deprecated since 24/06/06)
                or instance.data.get("newAssetPublishing")
            )
            if not new_hierarchy or task_data["type"]:
                anatomy_data["task"] = task_data
                return

        # New hierarchy is not created, so we can only skip rest of the logic
        new_hierarchy = (
            instance.data.get("newHierarchyIntegration")
            # Backwards compatible (Deprecated since 24/06/06)
            or instance.data.get("newAssetPublishing")
        )
        if not new_hierarchy:
            return

        # Try to find task data based on hierarchy context and folder path
        hierarchy_context = instance.context.data.get("hierarchyContext")
        folder_path = instance.data.get("folderPath")
        if not hierarchy_context or not folder_path:
            return

        project_name = instance.context.data["projectName"]
        if "/" not in folder_path:
            tasks_info = self._find_tasks_info_in_hierarchy(
                hierarchy_context, folder_path
            )
        else:
            current_data = hierarchy_context.get(project_name, {})
            for key in folder_path.split("/"):
                if key:
                    current_data = (
                        current_data
                        .get("children", {})
                        .get(key, {})
                    )
            tasks_info = current_data.get("tasks", {})

        task_info = tasks_info.get(task_name, {})
        task_type = task_info.get("type")
        task_code = (
            task_types_by_name
            .get(task_type, {})
            .get("shortName")
        )
        anatomy_data["task"] = {
            "name": task_name,
            "type": task_type,
            "short": task_code
        }

    def _get_task_data_from_entity(
        self, task_entity, task_types_by_name
    ):
        """

        Args:
            task_entity (Union[dict[str, Any], None]): Task entity.
            task_types_by_name (dict[str, dict[str, Any]]): Project task
                types.

        Returns:
            Union[dict[str, str], None]: Task data or None if not found.
        """

        if not task_entity:
            return None

        task_type = task_entity["taskType"]
        task_code = (
            task_types_by_name
            .get(task_type, {})
            .get("shortName")
        )
        return {
            "name": task_entity["name"],
            "type": task_type,
            "short": task_code
        }

    def _find_tasks_info_in_hierarchy(self, hierarchy_context, folder_name):
        """Find tasks info for an asset in editorial hierarchy.

        Args:
            hierarchy_context (dict[str, Any]): Editorial hierarchy context.
            folder_name (str): Folder name.

        Returns:
            dict[str, dict[str, Any]]: Tasks info by name.
        """

        hierarchy_queue = collections.deque()
        hierarchy_queue.append(copy.deepcopy(hierarchy_context))
        while hierarchy_queue:
            item = hierarchy_queue.popleft()
            if folder_name in item:
                return item[folder_name].get("tasks") or {}

            for subitem in item.values():
                hierarchy_queue.extend(subitem.get("children") or [])
        return {}<|MERGE_RESOLUTION|>--- conflicted
+++ resolved
@@ -400,25 +400,11 @@
                 project_entity["name"],
                 instance.data["folderPath"]
             )
-<<<<<<< HEAD
             instance.data["folderEntity"] = folder_entity
-=======
-            anatomy_data.update(folder_data)
-            return
-
-        if (
-            instance.data.get("newHierarchyIntegration")
-            # Backwards compatible (Deprecated since 24/06/06)
-            or instance.data.get("newAssetPublishing")
-        ):
-            hierarchy = instance.data["hierarchy"]
-            anatomy_data["hierarchy"] = hierarchy
->>>>>>> 77f45732
 
         if not folder_entity:
             return
 
-<<<<<<< HEAD
         folder_data = get_folder_template_data(
             folder_entity,
             project_entity["name"]
@@ -440,7 +426,11 @@
         anatomy_data.update(hierarchy_data)
         return 
 
-        # if instance.data.get("newAssetPublishing"):
+        # if (
+        #     instance.data.get("newHierarchyIntegration")
+        #     # Backwards compatible (Deprecated since 24/06/06)
+        #     or instance.data.get("newAssetPublishing")
+        # ):
         #     hierarchy = instance.data["hierarchy"]
         #     anatomy_data["hierarchy"] = hierarchy
 
@@ -463,22 +453,6 @@
         #         },
         #     })
         ### Ends Alkemy-X Override ###
-=======
-            folder_name = instance.data["folderPath"].split("/")[-1]
-            anatomy_data.update({
-                "asset": folder_name,
-                "hierarchy": hierarchy,
-                "parent": parent_name,
-                "folder": {
-                    "name": folder_name,
-                    "path": instance.data["folderPath"],
-                    # TODO get folder type from hierarchy
-                    #   Using 'Shot' is current default behavior of editorial
-                    #   (or 'newHierarchyIntegration') publishing.
-                    "type": "Shot",
-                },
-            })
->>>>>>> 77f45732
 
     def _fill_task_data(self, instance, task_types_by_name, anatomy_data):
         # QUESTION should we make sure that all task data are poped if task
