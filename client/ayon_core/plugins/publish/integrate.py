import os
import logging
import sys
import copy

import clique
import six
import pyblish.api
from ayon_api import (
    get_attributes_for_type,
    get_product_by_name,
    get_version_by_name,
    get_representations,
)
from ayon_api.operations import (
    OperationsSession,
    new_product_entity,
    new_version_entity,
    new_representation_entity,
)
from ayon_api.utils import create_entity_id

from ayon_core.lib import source_hash
from ayon_core.lib.file_transaction import (
    FileTransaction,
    DuplicateDestinationError
)
from ayon_core.pipeline.publish import (
    KnownPublishError,
    get_publish_template_name,
)

log = logging.getLogger(__name__)


def prepare_changes(old_entity, new_entity):
    """Prepare changes for entity update.

    Args:
        old_entity: Existing entity.
        new_entity: New entity.

    Returns:
        dict[str, Any]: Changes that have new entity.

    """
    changes = {}
    for key in set(new_entity.keys()):
        if key == "attrib":
            continue

        if key in new_entity and new_entity[key] != old_entity.get(key):
            changes[key] = new_entity[key]
            continue

    attrib_changes = {}
    if "attrib" in new_entity:
        for key, value in new_entity["attrib"].items():
            if value != old_entity["attrib"].get(key):
                attrib_changes[key] = value
    if attrib_changes:
        changes["attrib"] = attrib_changes
    return changes


def get_instance_families(instance):
    """Get all families of the instance"""
    # todo: move this to lib?
    family = instance.data.get("family")
    families = []
    if family:
        families.append(family)

    for _family in (instance.data.get("families") or []):
        if _family not in families:
            families.append(_family)

    return families


def get_frame_padded(frame, padding):
    """Return frame number as string with `padding` amount of padded zeros"""
    return "{frame:0{padding}d}".format(padding=padding, frame=frame)


class IntegrateAsset(pyblish.api.InstancePlugin):
    """Register publish in the database and transfer files to destinations.

    Steps:
        1) Register the product and version
        2) Transfer the representation files to the destination
        3) Register the representation

    Requires:
        instance.data['representations'] - must be a list and each member
        must be a dictionary with following data:
            'files': list of filenames for sequence, string for single file.
                     Only the filename is allowed, without the folder path.
            'stagingDir': "path/to/folder/with/files"
            'name': representation name (usually the same as extension)
            'ext': file extension
        optional data
            "frameStart"
            "frameEnd"
            'fps'
            "data": additional metadata for each representation.
    """

    label = "Integrate Asset"
    order = pyblish.api.IntegratorOrder
<<<<<<< HEAD
    families = ["workfile",
                "pointcache",
                "pointcloud",
                "proxyAbc",
                "camera",
                "animation",
                "model",
                "maxScene",
                "mayaAscii",
                "mayaScene",
                "setdress",
                "layout",
                "ass",
                "assProxy",
                "vdbcache",
                "scene",
                "vrayproxy",
                "vrayscene_layer",
                "render",
                "prerender",
                "imagesequence",
                "review",
                "rendersetup",
                "rig",
                "plate",
                "look",
                "ociolook",
                "audio",
                "yetiRig",
                "yeticache",
                "nukenodes",
                "gizmo",
                "source",
                "matchmove",
                "image",
                "assembly",
                "fbx",
                "gltf",
                "textures",
                "action",
                "harmony.template",
                "harmony.palette",
                "editorial",
                "background",
                "camerarig",
                "redshiftproxy",
                "effect",
                "xgen",
                "hda",
                "usd",
                "staticMesh",
                "skeletalMesh",
                "mvLook",
                "mvUsd",
                "mvUsdComposition",
                "mvUsdOverride",
                "online",
                "uasset",
                "blendScene",
                "yeticacheUE",
                "tycache",
                "csv_ingest_file",
                #### Starts Alkemy-X overrides ####
                # Missing from OP TODO: create PR to add them
                "mantra_rop",
                "arnold_rop",
                "karma_rop",
                # Add AX custom families
                "color_grade",
                "plate",
                "reference",
                #### Ends Alkemy-X overrides ####
                ]
=======
>>>>>>> c86c3770

    default_template_name = "publish"

    # Representation context keys that should always be written to
    # the database even if not used by the destination template
    db_representation_context_keys = [
        "project",
        "asset",
        "hierarchy",
        "folder",
        "task",
        "product",
        "subset",
        "family",
        "version",
        "representation",
        "username",
        "user",
        "output"
    ]

    def process(self, instance):
        # Instance should be integrated on a farm
        if instance.data.get("farm"):
            self.log.debug(
                "Instance is marked to be processed on farm. Skipping")
            return

        # Instance is marked to not get integrated
        if not instance.data.get("integrate", True):
            self.log.debug("Instance is marked to skip integrating. Skipping")
            return

        filtered_repres = self.filter_representations(instance)
        # Skip instance if there are not representations to integrate
        #   all representations should not be integrated
        if not filtered_repres:
            self.log.warning((
                "Skipping, there are no representations"
                " to integrate for instance {}"
            ).format(instance.data["productType"]))
            return

        file_transactions = FileTransaction(log=self.log,
                                            # Enforce unique transfers
                                            allow_queue_replacements=False)
        try:
            self.register(instance, file_transactions, filtered_repres)
        except DuplicateDestinationError as exc:
            # Raise DuplicateDestinationError as KnownPublishError
            # and rollback the transactions
            file_transactions.rollback()
            six.reraise(KnownPublishError,
                        KnownPublishError(exc),
                        sys.exc_info()[2])
        except Exception:
            # clean destination
            # todo: preferably we'd also rollback *any* changes to the database
            file_transactions.rollback()
            self.log.critical("Error when registering", exc_info=True)
            six.reraise(*sys.exc_info())

        # Finalizing can't rollback safely so no use for moving it to
        # the try, except.
        file_transactions.finalize()

    def filter_representations(self, instance):
        # Prepare repsentations that should be integrated
        repres = instance.data.get("representations")
        # Raise error if instance don't have any representations
        if not repres:
            raise KnownPublishError(
                "Instance {} has no representations to integrate".format(
                    instance.data["productType"]
                )
            )

        # Validate type of stored representations
        if not isinstance(repres, (list, tuple)):
            raise TypeError(
                "Instance 'files' must be a list, got: {0} {1}".format(
                    str(type(repres)), str(repres)
                )
            )

        # Filter representations
        filtered_repres = []
        for repre in repres:
            if "delete" in repre.get("tags", []):
                continue
            filtered_repres.append(repre)

        return filtered_repres

    def register(self, instance, file_transactions, filtered_repres):
        project_name = instance.context.data["projectName"]

        instance_stagingdir = instance.data.get("stagingDir")
        if not instance_stagingdir:
            self.log.debug((
                "{0} is missing reference to staging directory."
                " Will try to get it from representation."
            ).format(instance))

        else:
            self.log.debug(
                "Establishing staging directory "
                "@ {0}".format(instance_stagingdir)
            )

        template_name = self.get_template_name(instance)

        op_session = OperationsSession()
        product_entity = self.prepare_product(
            instance, op_session, project_name
        )
        version_entity = self.prepare_version(
            instance, op_session, product_entity, project_name
        )
        instance.data["versionEntity"] = version_entity

        anatomy = instance.context.data["anatomy"]

        # Get existing representations (if any)
        existing_repres_by_name = {
            repre_entity["name"].lower(): repre_entity
            for repre_entity in get_representations(
                project_name,
                version_ids=[version_entity["id"]]
            )
        }

        # Prepare all representations
        prepared_representations = []
        for repre in filtered_repres:
            # todo: reduce/simplify what is returned from this function
            prepared = self.prepare_representation(
                repre,
                template_name,
                existing_repres_by_name,
                version_entity,
                instance_stagingdir,
                instance)

            for src, dst in prepared["transfers"]:
                # todo: add support for hardlink transfers
                file_transactions.add(src, dst)

            prepared_representations.append(prepared)

        # Each instance can also have pre-defined transfers not explicitly
        # part of a representation - like texture resources used by a
        # .ma representation. Those destination paths are pre-defined, etc.
        # todo: should we move or simplify this logic?
        resource_destinations = set()

        file_copy_modes = [
            ("transfers", FileTransaction.MODE_COPY),
            ("hardlinks", FileTransaction.MODE_HARDLINK)
        ]
        for files_type, copy_mode in file_copy_modes:
            for src, dst in instance.data.get(files_type, []):
                self._validate_path_in_project_roots(anatomy, dst)

                file_transactions.add(src, dst, mode=copy_mode)
                resource_destinations.add(os.path.abspath(dst))

        # Bulk write to the database
        # We write the product and version to the database before the File
        # Transaction to reduce the chances of another publish trying to
        # publish to the same version number since that chance can greatly
        # increase if the file transaction takes a long time.
        op_session.commit()

        self.log.info((
            "Product '{}' version {} written to database.."
        ).format(product_entity["name"], version_entity["version"]))

        # Process all file transfers of all integrations now
        self.log.debug("Integrating source files to destination ...")
        file_transactions.process()
        self.log.debug(
            "Backed up existing files: {}".format(file_transactions.backups))
        self.log.debug(
            "Transferred files: {}".format(file_transactions.transferred))
        self.log.debug("Retrieving Representation Site Sync information ...")

        # Compute the resource file infos once (files belonging to the
        # version instance instead of an individual representation) so
        # we can reuse those file infos per representation
        resource_file_infos = self.get_files_info(
            resource_destinations, anatomy
        )

        # Finalize the representations now the published files are integrated
        # Get 'files' info for representations and its attached resources
        new_repre_names_low = set()
        for prepared in prepared_representations:
            repre_entity = prepared["representation"]
            repre_update_data = prepared["repre_update_data"]
            transfers = prepared["transfers"]
            destinations = [dst for src, dst in transfers]
            repre_files = self.get_files_info(
                destinations, anatomy
            )
            # Add the version resource file infos to each representation
            repre_files += resource_file_infos
            repre_entity["files"] = repre_files

            # Set up representation for writing to the database. Since
            # we *might* be overwriting an existing entry if the version
            # already existed we'll use ReplaceOnce with `upsert=True`
            if repre_update_data is None:
                op_session.create_entity(
                    project_name, "representation", repre_entity
                )
            else:
                # Add files to update data
                repre_update_data["files"] = repre_files
                op_session.update_entity(
                    project_name,
                    "representation",
                    repre_entity["id"],
                    repre_update_data
                )

            new_repre_names_low.add(repre_entity["name"].lower())

        # Delete any existing representations that didn't get any new data
        # if the instance is not set to append mode
        if not instance.data.get("append", False):
            for name, existing_repres in existing_repres_by_name.items():
                if name not in new_repre_names_low:
                    # We add the exact representation name because `name` is
                    # lowercase for name matching only and not in the database
                    op_session.delete_entity(
                        project_name, "representation", existing_repres["id"]
                    )

        self.log.debug("{}".format(op_session.to_data()))
        op_session.commit()

        # Backwards compatibility used in hero integration.
        # todo: can we avoid the need to store this?
        instance.data["published_representations"] = {
            p["representation"]["id"]: p
            for p in prepared_representations
        }

        self.log.info(
            "Registered {} representations: {}".format(
                len(prepared_representations),
                ", ".join(p["representation"]["name"]
                          for p in prepared_representations)
            )
        )

    def prepare_product(self, instance, op_session, project_name):
        folder_entity = instance.data["folderEntity"]
        product_name = instance.data["productName"]
        product_type = instance.data["productType"]
        self.log.debug("Product: {}".format(product_name))

        # Get existing product if it exists
        existing_product_entity = get_product_by_name(
            project_name, product_name, folder_entity["id"]
        )

        # Define product data
        data = {
            "families": get_instance_families(instance)
        }
        attribibutes = {}

        product_group = instance.data.get("productGroup")
        if product_group:
            attribibutes["productGroup"] = product_group
        elif existing_product_entity:
            # Preserve previous product group if new version does not set it
            product_group = existing_product_entity.get("attrib", {}).get(
                "productGroup"
            )
            if product_group is not None:
                attribibutes["productGroup"] = product_group

        product_id = None
        if existing_product_entity:
            product_id = existing_product_entity["id"]

        product_entity = new_product_entity(
            product_name,
            product_type,
            folder_entity["id"],
            data=data,
            attribs=attribibutes,
            entity_id=product_id
        )

        if existing_product_entity is None:
            # Create a new product
            self.log.info(
                "Product '%s' not found, creating ..." % product_name
            )
            op_session.create_entity(
                project_name, "product", product_entity
            )

        else:
            # Update existing product data with new data and set in database.
            # We also change the found product in-place so we don't need to
            # re-query the product afterwards
            update_data = prepare_changes(
                existing_product_entity, product_entity
            )
            op_session.update_entity(
                project_name,
                "product",
                product_entity["id"],
                update_data
            )

        self.log.debug("Prepared product: {}".format(product_name))
        return product_entity

    def prepare_version(
        self, instance, op_session, product_entity, project_name
    ):
        version_number = instance.data["version"]
        task_id = None
        task_entity = instance.data.get("taskEntity")
        if task_entity:
            task_id = task_entity["id"]

        existing_version = get_version_by_name(
            project_name,
            version_number,
            product_entity["id"]
        )
        version_id = None
        if existing_version:
            version_id = existing_version["id"]

        all_version_data = self.create_version_data(instance)
        version_data = {}
        version_attributes = {}
        attr_defs = self._get_attributes_for_type(instance.context, "version")
        for key, value in all_version_data.items():
            if key in attr_defs:
                version_attributes[key] = value
            else:
                version_data[key] = value

        version_entity = new_version_entity(
            version_number,
            product_entity["id"],
            task_id=task_id,
            data=version_data,
            attribs=version_attributes,
            entity_id=version_id,
        )

        if existing_version:
            self.log.debug("Updating existing version ...")
            update_data = prepare_changes(existing_version, version_entity)
            op_session.update_entity(
                project_name,
                "version",
                version_entity["id"],
                update_data
            )
        else:
            self.log.debug("Creating new version ...")
            op_session.create_entity(
                project_name, "version", version_entity
            )

        self.log.debug(
            "Prepared version: v{0:03d}".format(version_entity["version"])
        )

        return version_entity

    def _validate_repre_files(self, files, is_sequence_representation):
        """Validate representation files before transfer preparation.

        Check if files contain only filenames instead of full paths and check
        if sequence don't contain more than one sequence or has remainders.

        Args:
            files (Union[str, List[str]]): Files from representation.
            is_sequence_representation (bool): Files are for sequence.

        Raises:
            KnownPublishError: If validations don't pass.
        """

        if not files:
            return

        if not is_sequence_representation:
            files = [files]

        if any(os.path.isabs(fname) for fname in files):
            raise KnownPublishError("Given file names contain full paths")

        if not is_sequence_representation:
            return

        src_collections, remainders = clique.assemble(files)
        if len(files) < 2 or len(src_collections) != 1 or remainders:
            raise KnownPublishError((
                "Files of representation does not contain proper"
                " sequence files.\nCollected collections: {}"
                "\nCollected remainders: {}"
            ).format(
                ", ".join([str(col) for col in src_collections]),
                ", ".join([str(rem) for rem in remainders])
            ))

    def prepare_representation(
        self,
        repre,
        template_name,
        existing_repres_by_name,
        version_entity,
        instance_stagingdir,
        instance
    ):
        # pre-flight validations
        if repre["ext"].startswith("."):
            raise KnownPublishError((
                "Extension must not start with a dot '.': {}"
            ).format(repre["ext"]))

        if repre.get("transfers"):
            raise KnownPublishError((
                "Representation is not allowed to have transfers"
                "data before integration. They are computed in "
                "the integrator. Got: {}"
            ).format(repre["transfers"]))

        # create template data for Anatomy
        template_data = copy.deepcopy(instance.data["anatomyData"])

        # required representation keys
        files = repre["files"]
        template_data["representation"] = repre["name"]
        template_data["ext"] = repre["ext"]

        # allow overwriting existing version
        template_data["version"] = version_entity["version"]

        # add template data for colorspaceData
        if repre.get("colorspaceData"):
            colorspace = repre["colorspaceData"]["colorspace"]
            # replace spaces with underscores
            # pipeline.colorspace.parse_colorspace_from_filepath
            # is checking it with underscores too
            colorspace = colorspace.replace(" ", "_")
            template_data["colorspace"] = colorspace

        stagingdir = repre.get("stagingDir")
        if not stagingdir:
            # Fall back to instance staging dir if not explicitly
            # set for representation in the instance
            self.log.debug((
                "Representation uses instance staging dir: {}"
            ).format(instance_stagingdir))
            stagingdir = instance_stagingdir

        if not stagingdir:
            raise KnownPublishError(
                "No staging directory set for representation: {}".format(repre)
            )

        # optionals
        # retrieve additional anatomy data from representation if exists
        for key, anatomy_key in {
            # Representation Key: Anatomy data key
            "resolutionWidth": "resolution_width",
            "resolutionHeight": "resolution_height",
            "fps": "fps",
            "outputName": "output",
            "originalBasename": "originalBasename"
        }.items():
            # Allow to take value from representation
            # if not found also consider instance.data
            value = repre.get(key)
            if value is None:
                value = instance.data.get(key)

            if value is not None:
                template_data[anatomy_key] = value

        self.log.debug("Anatomy template name: {}".format(template_name))
        anatomy = instance.context.data["anatomy"]
        publish_template = anatomy.get_template_item("publish", template_name)
        path_template_obj = publish_template["path"]
        template = path_template_obj.template.replace("\\", "/")

        is_udim = bool(repre.get("udim"))

        # handle publish in place
        if "{originalDirname}" in template:
            # store as originalDirname only original value without project root
            # if instance collected originalDirname is present, it should be
            # used for all represe
            # from temp to final
            original_directory = (
                instance.data.get("originalDirname") or instance_stagingdir)

            _rootless = self.get_rootless_path(anatomy, original_directory)
            if _rootless == original_directory:
                raise KnownPublishError((
                        "Destination path '{}' ".format(original_directory) +
                        "must be in project dir"
                ))
            relative_path_start = _rootless.rfind('}') + 2
            without_root = _rootless[relative_path_start:]
            template_data["originalDirname"] = without_root

        is_sequence_representation = isinstance(files, (list, tuple))
        self._validate_repre_files(files, is_sequence_representation)

        # Output variables of conditions below:
        # - transfers (List[Tuple[str, str]]): src -> dst filepaths to copy
        # - repre_context (Dict[str, Any]): context data used to fill template
        # - template_data (Dict[str, Any]): source data used to fill template
        #   - to add required data to 'repre_context' not used for
        #       formatting

        # Treat template with 'orignalBasename' in special way
        if "{originalBasename}" in template:
            # Remove 'frame' from template data
            template_data.pop("frame", None)

            # Find out first frame string value
            first_index_padded = None
            if not is_udim and is_sequence_representation:
                col = clique.assemble(files)[0][0]
                sorted_frames = tuple(sorted(col.indexes))
                # First frame used for end value
                first_frame = sorted_frames[0]
                # Get last frame for padding
                last_frame = sorted_frames[-1]
                # Use padding from collection of length of last frame as string
                padding = max(col.padding, len(str(last_frame)))
                first_index_padded = get_frame_padded(
                    frame=first_frame,
                    padding=padding
                )

            # Convert files to list for single file as remaining part is only
            #   transfers creation (iteration over files)
            if not is_sequence_representation:
                files = [files]

            repre_context = None
            transfers = []
            for src_file_name in files:
                template_data["originalBasename"], _ = os.path.splitext(
                    src_file_name)

                dst = path_template_obj.format_strict(template_data)
                src = os.path.join(stagingdir, src_file_name)
                transfers.append((src, dst))
                if repre_context is None:
                    repre_context = dst.used_values

            if not is_udim and first_index_padded is not None:
                repre_context["frame"] = first_index_padded

        elif is_sequence_representation:
            # Collection of files (sequence)
            src_collections, remainders = clique.assemble(files)

            src_collection = src_collections[0]
            destination_indexes = list(src_collection.indexes)
            # Use last frame for minimum padding
            #   - that should cover both 'udim' and 'frame' minimum padding
            destination_padding = len(str(destination_indexes[-1]))
            if not is_udim:
                # Change padding for frames if template has defined higher
                #   padding.
                template_padding = anatomy.templates_obj.frame_padding
                if template_padding > destination_padding:
                    destination_padding = template_padding

                # If the representation has `frameStart` set it renumbers the
                # frame indices of the published collection. It will start from
                # that `frameStart` index instead. Thus if that frame start
                # differs from the collection we want to shift the destination
                # frame indices from the source collection.
                # In case source are published in place we need to
                # skip renumbering
                repre_frame_start = repre.get("frameStart")
                if repre_frame_start is not None:
                    index_frame_start = int(repre_frame_start)
                    # Shift destination sequence to the start frame
                    destination_indexes = [
                        index_frame_start + idx
                        for idx in range(len(destination_indexes))
                    ]

            # To construct the destination template with anatomy we require
            # a Frame or UDIM tile set for the template data. We use the first
            # index of the destination for that because that could've shifted
            # from the source indexes, etc.
            first_index_padded = get_frame_padded(
                frame=destination_indexes[0],
                padding=destination_padding
            )

            # Construct destination collection from template
            repre_context = None
            dst_filepaths = []
            for index in destination_indexes:
                if is_udim:
                    template_data["udim"] = index
                else:
                    template_data["frame"] = index
                template_filled = path_template_obj.format_strict(
                    template_data
                )
                dst_filepaths.append(template_filled)
                if repre_context is None:
                    self.log.debug(
                        "Template filled: {}".format(str(template_filled))
                    )
                    repre_context = template_filled.used_values

            # Make sure context contains frame
            # NOTE: Frame would not be available only if template does not
            #   contain '{frame}' in template -> Do we want support it?
            if not is_udim:
                repre_context["frame"] = first_index_padded

            # Update the destination indexes and padding
            dst_collection = clique.assemble(dst_filepaths)[0][0]
            dst_collection.padding = destination_padding
            if len(src_collection.indexes) != len(dst_collection.indexes):
                raise KnownPublishError((
                    "This is a bug. Source sequence frames length"
                    " does not match integration frames length"
                ))

            # Multiple file transfers
            transfers = []
            for src_file_name, dst in zip(src_collection, dst_collection):
                src = os.path.join(stagingdir, src_file_name)
                transfers.append((src, dst))

        else:
            # Single file
            # Manage anatomy template data
            template_data.pop("frame", None)
            if is_udim:
                template_data["udim"] = repre["udim"][0]
            # Construct destination filepath from template
            template_filled = path_template_obj.format_strict(template_data)
            repre_context = template_filled.used_values
            dst = os.path.normpath(template_filled)

            # Single file transfer
            src = os.path.join(stagingdir, files)
            transfers = [(src, dst)]

        # todo: Are we sure the assumption each representation
        #       ends up in the same folder is valid?
        if not instance.data.get("publishDir"):
            template_obj = publish_template["directory"]
            template_filled = template_obj.format_strict(template_data)
            instance.data["publishDir"] = template_filled

        for key in self.db_representation_context_keys:
            # Also add these values to the context even if not used by the
            # destination template
            value = template_data.get(key)
            if value is not None:
                repre_context[key] = value

        # Explicitly store the full list even though template data might
        # have a different value because it uses just a single udim tile
        if repre.get("udim"):
            repre_context["udim"] = repre.get("udim")  # store list

        # Use previous representation's id if there is a name match
        existing = existing_repres_by_name.get(repre["name"].lower())
        repre_id = None
        if existing:
            repre_id = existing["id"]

        # Store first transferred destination as published path data
        # - used primarily for reviews that are integrated to custom modules
        # TODO we should probably store all integrated files
        #   related to the representation?
        published_path = transfers[0][1]
        repre["published_path"] = published_path

        # todo: `repre` is not the actual `representation` entity
        #       we should simplify/clarify difference between data above
        #       and the actual representation entity for the database
        attr_defs = self._get_attributes_for_type(
            instance.context, "representation"
        )
        attributes = {"path": published_path, "template": template}
        data = {"context": repre_context}
        for key, value in repre.get("data", {}).items():
            if key in attr_defs:
                attributes[key] = value
            else:
                data[key] = value

        # Add stagingDir to representation data
        data["stagingDir"] = stagingdir

        # add colorspace data if any exists on representation
        if repre.get("colorspaceData"):
            data["colorspaceData"] = repre["colorspaceData"]

        repre_doc = new_representation_entity(
            repre["name"],
            version_entity["id"],
            # files are filled afterwards
            [],
            data=data,
            attribs=attributes,
            entity_id=repre_id
        )
        update_data = None
        if repre_id is not None:
            update_data = prepare_changes(existing, repre_doc)

        return {
            "representation": repre_doc,
            "repre_update_data": update_data,
            "anatomy_data": template_data,
            "transfers": transfers,
            # todo: avoid the need for 'published_files' used by Integrate Hero
            # backwards compatibility
            "published_files": [transfer[1] for transfer in transfers]
        }

    def create_version_data(self, instance):
        """Create the data dictionary for the version

        Args:
            instance: the current instance being published

        Returns:
            dict: the required information for version["data"]
        """

        context = instance.context

        # create relative source path for DB
        if "source" in instance.data:
            source = instance.data["source"]
        else:
            source = context.data["currentFile"]
            anatomy = instance.context.data["anatomy"]
            source = self.get_rootless_path(anatomy, source)
        self.log.debug("Source: {}".format(source))

        version_data = {
            "families": get_instance_families(instance),
            "time": context.data["time"],
            "author": context.data["user"],
            "source": source,
            "comment": instance.data["comment"],
            "machine": context.data.get("machine"),
            "fps": instance.data.get("fps", context.data.get("fps"))
        }

        # todo: preferably we wouldn't need this "if dict" etc. logic and
        #       instead be able to rely what the input value is if it's set.
        intent_value = context.data.get("intent")
        if intent_value and isinstance(intent_value, dict):
            intent_value = intent_value.get("value")

        if intent_value:
            version_data["intent"] = intent_value

        # Include optional data if present in
        optionals = [
            "frameStart", "frameEnd", "step",
            "handleEnd", "handleStart", "sourceHashes"
        ]
        for key in optionals:
            if key in instance.data:
                version_data[key] = instance.data[key]

        # Include instance.data[versionData] directly
        version_data_instance = instance.data.get("versionData")
        if version_data_instance:
            version_data.update(version_data_instance)

        return version_data

    def get_template_name(self, instance):
        """Return anatomy template name to use for integration"""

        # Anatomy data is pre-filled by Collectors
        context = instance.context
        project_name = context.data["projectName"]

        # Task can be optional in anatomy data
        host_name = context.data["hostName"]
        anatomy_data = instance.data["anatomyData"]
        product_type = instance.data["productType"]
        task_info = anatomy_data.get("task") or {}

        return get_publish_template_name(
            project_name,
            host_name,
            product_type,
            task_name=task_info.get("name"),
            task_type=task_info.get("type"),
            project_settings=context.data["project_settings"],
            logger=self.log
        )

    def get_rootless_path(self, anatomy, path):
        """Returns, if possible, path without absolute portion from root
            (eg. 'c:\' or '/opt/..')

         This information is platform dependent and shouldn't be captured.
         Example:
             'c:/projects/MyProject1/Assets/publish...' >
             '{root}/MyProject1/Assets...'

        Args:
            anatomy (Anatomy): Project anatomy.
            path (str): Absolute path.

        Returns:
            str: Path where root path is replaced by formatting string.

        """
        success, rootless_path = anatomy.find_root_template_from_path(path)
        if success:
            path = rootless_path
        else:
            self.log.warning((
                "Could not find root path for remapping \"{}\"."
                " This may cause issues on farm."
            ).format(path))
        return path

    def get_files_info(self, filepaths, anatomy):
        """Prepare 'files' info portion for representations.

        Arguments:
            filepaths (Iterable[str]): List of transferred file paths.
            anatomy (Anatomy): Project anatomy.

        Returns:
            list[dict[str, Any]]: Representation 'files' information.

        """
        file_infos = []
        for filepath in filepaths:
            file_info = self.prepare_file_info(filepath, anatomy)
            file_infos.append(file_info)
        return file_infos

    def prepare_file_info(self, path, anatomy):
        """ Prepare information for one file (asset or resource)

        Arguments:
            path (str): Destination url of published file.
            anatomy (Anatomy): Project anatomy part from instance.

        Returns:
            dict[str, Any]: Representation file info dictionary.

        """
        return {
            "id": create_entity_id(),
            "name": os.path.basename(path),
            "path": self.get_rootless_path(anatomy, path),
            "size": os.path.getsize(path),
            "hash": source_hash(path),
            "hash_type": "op3",
        }

    def _validate_path_in_project_roots(self, anatomy, file_path):
        """Checks if 'file_path' starts with any of the roots.

        Used to check that published path belongs to project, eg. we are not
        trying to publish to local only folder.
        Args:
            anatomy (Anatomy): Project anatomy.
            file_path (str): Filepath.

        Raises:
            KnownPublishError: When failed to find root for the path.
        """
        path = self.get_rootless_path(anatomy, file_path)
        if not path:
            raise KnownPublishError((
                "Destination path '{}' ".format(file_path) +
                "must be in project dir"
            ))

    def _get_attributes_for_type(self, context, entity_type):
        return self._get_attributes_by_type(context)[entity_type]

    def _get_attributes_by_type(self, context):
        attributes = context.data.get("ayonAttributes")
        if attributes is None:
            attributes = {}
            for key in (
                "project",
                "folder",
                "product",
                "version",
                "representation",
            ):
                attributes[key] = get_attributes_for_type(key)
            context.data["ayonAttributes"] = attributes
        return attributes<|MERGE_RESOLUTION|>--- conflicted
+++ resolved
@@ -108,82 +108,6 @@
 
     label = "Integrate Asset"
     order = pyblish.api.IntegratorOrder
-<<<<<<< HEAD
-    families = ["workfile",
-                "pointcache",
-                "pointcloud",
-                "proxyAbc",
-                "camera",
-                "animation",
-                "model",
-                "maxScene",
-                "mayaAscii",
-                "mayaScene",
-                "setdress",
-                "layout",
-                "ass",
-                "assProxy",
-                "vdbcache",
-                "scene",
-                "vrayproxy",
-                "vrayscene_layer",
-                "render",
-                "prerender",
-                "imagesequence",
-                "review",
-                "rendersetup",
-                "rig",
-                "plate",
-                "look",
-                "ociolook",
-                "audio",
-                "yetiRig",
-                "yeticache",
-                "nukenodes",
-                "gizmo",
-                "source",
-                "matchmove",
-                "image",
-                "assembly",
-                "fbx",
-                "gltf",
-                "textures",
-                "action",
-                "harmony.template",
-                "harmony.palette",
-                "editorial",
-                "background",
-                "camerarig",
-                "redshiftproxy",
-                "effect",
-                "xgen",
-                "hda",
-                "usd",
-                "staticMesh",
-                "skeletalMesh",
-                "mvLook",
-                "mvUsd",
-                "mvUsdComposition",
-                "mvUsdOverride",
-                "online",
-                "uasset",
-                "blendScene",
-                "yeticacheUE",
-                "tycache",
-                "csv_ingest_file",
-                #### Starts Alkemy-X overrides ####
-                # Missing from OP TODO: create PR to add them
-                "mantra_rop",
-                "arnold_rop",
-                "karma_rop",
-                # Add AX custom families
-                "color_grade",
-                "plate",
-                "reference",
-                #### Ends Alkemy-X overrides ####
-                ]
-=======
->>>>>>> c86c3770
 
     default_template_name = "publish"
 
@@ -897,9 +821,6 @@
             else:
                 data[key] = value
 
-        # Add stagingDir to representation data
-        data["stagingDir"] = stagingdir
-
         # add colorspace data if any exists on representation
         if repre.get("colorspaceData"):
             data["colorspaceData"] = repre["colorspaceData"]
