import os
import logging
import sys
import copy

import clique
import six
import pyblish.api
from ayon_api import (
    get_attributes_for_type,
    get_product_by_name,
    get_version_by_name,
    get_representations,
)
from ayon_api.operations import (
    OperationsSession,
    new_product_entity,
    new_version_entity,
    new_representation_entity,
)
from ayon_api.utils import create_entity_id

from ayon_core.lib import source_hash
from ayon_core.lib.file_transaction import (
    FileTransaction,
    DuplicateDestinationError
)
from ayon_core.pipeline.publish import (
    KnownPublishError,
    get_publish_template_name,
)

log = logging.getLogger(__name__)


def prepare_changes(old_entity, new_entity):
    """Prepare changes for entity update.

    Args:
        old_entity: Existing entity.
        new_entity: New entity.

    Returns:
        dict[str, Any]: Changes that have new entity.

    """
    changes = {}
    for key in set(new_entity.keys()):
        if key == "attrib":
            continue

        if key in new_entity and new_entity[key] != old_entity.get(key):
            changes[key] = new_entity[key]
            continue

    attrib_changes = {}
    if "attrib" in new_entity:
        for key, value in new_entity["attrib"].items():
            if value != old_entity["attrib"].get(key):
                attrib_changes[key] = value
    if attrib_changes:
        changes["attrib"] = attrib_changes
    return changes


def get_instance_families(instance):
    """Get all families of the instance"""
    # todo: move this to lib?
    family = instance.data.get("family")
    families = []
    if family:
        families.append(family)

    for _family in (instance.data.get("families") or []):
        if _family not in families:
            families.append(_family)

    return families


def get_frame_padded(frame, padding):
    """Return frame number as string with `padding` amount of padded zeros"""
    return "{frame:0{padding}d}".format(padding=padding, frame=frame)


class IntegrateAsset(pyblish.api.InstancePlugin):
    """Register publish in the database and transfer files to destinations.

    Steps:
        1) Register the product and version
        2) Transfer the representation files to the destination
        3) Register the representation

    Requires:
        instance.data['representations'] - must be a list and each member
        must be a dictionary with following data:
            'files': list of filenames for sequence, string for single file.
                     Only the filename is allowed, without the folder path.
            'stagingDir': "path/to/folder/with/files"
            'name': representation name (usually the same as extension)
            'ext': file extension
        optional data
            "frameStart"
            "frameEnd"
            'fps'
            "data": additional metadata for each representation.
    """

    label = "Integrate Asset"
    order = pyblish.api.IntegratorOrder

    default_template_name = "publish"

    # Representation context keys that should always be written to
    # the database even if not used by the destination template
    db_representation_context_keys = [
        "project",
        "asset",
        "hierarchy",
        "folder",
        "task",
        "product",
        "subset",
        "family",
        "version",
        "representation",
        "username",
        "user",
        "output"
    ]

    def process(self, instance):
        # Instance should be integrated on a farm
        if instance.data.get("farm"):
            self.log.debug(
                "Instance is marked to be processed on farm. Skipping")
            return

        # Instance is marked to not get integrated
        if not instance.data.get("integrate", True):
            self.log.debug("Instance is marked to skip integrating. Skipping")
            return

        filtered_repres = self.filter_representations(instance)
        # Skip instance if there are not representations to integrate
        #   all representations should not be integrated
        if not filtered_repres:
            self.log.warning((
                "Skipping, there are no representations"
                " to integrate for instance {}"
            ).format(instance.data["productType"]))
            return

        file_transactions = FileTransaction(log=self.log,
                                            # Enforce unique transfers
                                            allow_queue_replacements=False)
        try:
            self.register(instance, file_transactions, filtered_repres)
        except DuplicateDestinationError as exc:
            # Raise DuplicateDestinationError as KnownPublishError
            # and rollback the transactions
            file_transactions.rollback()
            six.reraise(KnownPublishError,
                        KnownPublishError(exc),
                        sys.exc_info()[2])
        except Exception:
            # clean destination
            # todo: preferably we'd also rollback *any* changes to the database
            file_transactions.rollback()
            self.log.critical("Error when registering", exc_info=True)
            six.reraise(*sys.exc_info())

        # Finalizing can't rollback safely so no use for moving it to
        # the try, except.
        file_transactions.finalize()

    def filter_representations(self, instance):
        # Prepare repsentations that should be integrated
        repres = instance.data.get("representations")
        # Raise error if instance don't have any representations
        if not repres:
            raise KnownPublishError(
                "Instance {} has no representations to integrate".format(
                    instance.data["productType"]
                )
            )

        # Validate type of stored representations
        if not isinstance(repres, (list, tuple)):
            raise TypeError(
                "Instance 'files' must be a list, got: {0} {1}".format(
                    str(type(repres)), str(repres)
                )
            )

        # Filter representations
        filtered_repres = []
        for repre in repres:
            if "delete" in repre.get("tags", []):
                continue
            filtered_repres.append(repre)

        return filtered_repres

    def register(self, instance, file_transactions, filtered_repres):
        project_name = instance.context.data["projectName"]

        instance_stagingdir = instance.data.get("stagingDir")
        if not instance_stagingdir:
            self.log.debug((
                "{0} is missing reference to staging directory."
                " Will try to get it from representation."
            ).format(instance))

        else:
            self.log.debug(
                "Establishing staging directory "
                "@ {0}".format(instance_stagingdir)
            )

        template_name = self.get_template_name(instance)

        op_session = OperationsSession()
        product_entity = self.prepare_product(
            instance, op_session, project_name
        )
        version_entity = self.prepare_version(
            instance, op_session, product_entity, project_name
        )
        instance.data["versionEntity"] = version_entity

        anatomy = instance.context.data["anatomy"]

        # Get existing representations (if any)
        existing_repres_by_name = {
            repre_entity["name"].lower(): repre_entity
            for repre_entity in get_representations(
                project_name,
                version_ids=[version_entity["id"]]
            )
        }

        # Prepare all representations
        prepared_representations = []
        for repre in filtered_repres:
            # todo: reduce/simplify what is returned from this function
            prepared = self.prepare_representation(
                repre,
                template_name,
                existing_repres_by_name,
                version_entity,
                instance_stagingdir,
                instance)

            for src, dst in prepared["transfers"]:
                # todo: add support for hardlink transfers
                file_transactions.add(src, dst)

            prepared_representations.append(prepared)

        # Each instance can also have pre-defined transfers not explicitly
        # part of a representation - like texture resources used by a
        # .ma representation. Those destination paths are pre-defined, etc.
        # todo: should we move or simplify this logic?
        resource_destinations = set()

        file_copy_modes = [
            ("transfers", FileTransaction.MODE_COPY),
            ("hardlinks", FileTransaction.MODE_HARDLINK)
        ]
        for files_type, copy_mode in file_copy_modes:
            for src, dst in instance.data.get(files_type, []):
                self._validate_path_in_project_roots(anatomy, dst)

                file_transactions.add(src, dst, mode=copy_mode)
                resource_destinations.add(os.path.abspath(dst))

        # Bulk write to the database
        # We write the product and version to the database before the File
        # Transaction to reduce the chances of another publish trying to
        # publish to the same version number since that chance can greatly
        # increase if the file transaction takes a long time.
        op_session.commit()

        self.log.info((
            "Product '{}' version {} written to database.."
        ).format(product_entity["name"], version_entity["version"]))

        # Process all file transfers of all integrations now
        self.log.debug("Integrating source files to destination ...")
        file_transactions.process()
        self.log.debug(
            "Backed up existing files: {}".format(file_transactions.backups))
        self.log.debug(
            "Transferred files: {}".format(file_transactions.transferred))
        self.log.debug("Retrieving Representation Site Sync information ...")

        # Compute the resource file infos once (files belonging to the
        # version instance instead of an individual representation) so
        # we can reuse those file infos per representation
        resource_file_infos = self.get_files_info(
            resource_destinations, anatomy
        )

        # Finalize the representations now the published files are integrated
        # Get 'files' info for representations and its attached resources
        new_repre_names_low = set()
        for prepared in prepared_representations:
            repre_entity = prepared["representation"]
            repre_update_data = prepared["repre_update_data"]
            transfers = prepared["transfers"]
            destinations = [dst for src, dst in transfers]
            repre_files = self.get_files_info(
                destinations, anatomy
            )
            # Add the version resource file infos to each representation
            repre_files += resource_file_infos
            repre_entity["files"] = repre_files

            # Set up representation for writing to the database. Since
            # we *might* be overwriting an existing entry if the version
            # already existed we'll use ReplaceOnce with `upsert=True`
            if repre_update_data is None:
                op_session.create_entity(
                    project_name, "representation", repre_entity
                )
            else:
                # Add files to update data
                repre_update_data["files"] = repre_files
                op_session.update_entity(
                    project_name,
                    "representation",
                    repre_entity["id"],
                    repre_update_data
                )

            new_repre_names_low.add(repre_entity["name"].lower())

        # Delete any existing representations that didn't get any new data
        # if the instance is not set to append mode
        if not instance.data.get("append", False):
            for name, existing_repres in existing_repres_by_name.items():
                if name not in new_repre_names_low:
                    # We add the exact representation name because `name` is
                    # lowercase for name matching only and not in the database
                    op_session.delete_entity(
                        project_name, "representation", existing_repres["id"]
                    )

        self.log.debug("{}".format(op_session.to_data()))
        op_session.commit()

        # Backwards compatibility used in hero integration.
        # todo: can we avoid the need to store this?
        instance.data["published_representations"] = {
            p["representation"]["id"]: p
            for p in prepared_representations
        }

        self.log.info(
            "Registered {} representations: {}".format(
                len(prepared_representations),
                ", ".join(p["representation"]["name"]
                          for p in prepared_representations)
            )
        )

    def prepare_product(self, instance, op_session, project_name):
        folder_entity = instance.data["folderEntity"]
        product_name = instance.data["productName"]
        product_type = instance.data["productType"]
        self.log.debug("Product: {}".format(product_name))

        # Get existing product if it exists
        existing_product_entity = get_product_by_name(
            project_name, product_name, folder_entity["id"]
        )

        # Define product data
        data = {
            "families": get_instance_families(instance)
        }
        attributes = {}

        product_group = instance.data.get("productGroup")
        if product_group:
            attributes["productGroup"] = product_group
        elif existing_product_entity:
            # Preserve previous product group if new version does not set it
            product_group = existing_product_entity.get("attrib", {}).get(
                "productGroup"
            )
            if product_group is not None:
                attributes["productGroup"] = product_group

        product_id = None
        if existing_product_entity:
            product_id = existing_product_entity["id"]
<<<<<<< HEAD
        
=======
>>>>>>> 77f45732
        product_entity = new_product_entity(
            product_name,
            product_type,
            folder_entity["id"],
            data=data,
            attribs=attributes,
            entity_id=product_id
        )

        if existing_product_entity is None:
            # Create a new product
            self.log.info(
                "Product '%s' not found, creating ..." % product_name
            )
            op_session.create_entity(
                project_name, "product", product_entity
            )

        else:
            # Update existing product data with new data and set in database.
            # We also change the found product in-place so we don't need to
            # re-query the product afterwards
            update_data = prepare_changes(
                existing_product_entity, product_entity
            )
            op_session.update_entity(
                project_name,
                "product",
                product_entity["id"],
                update_data
            )

        self.log.debug("Prepared product: {}".format(product_name))
        return product_entity

    def prepare_version(
        self, instance, op_session, product_entity, project_name
    ):
        version_number = instance.data["version"]
        task_id = None
        task_entity = instance.data.get("taskEntity")
        if task_entity:
            task_id = task_entity["id"]

        existing_version = get_version_by_name(
            project_name,
            version_number,
            product_entity["id"]
        )
        version_id = None
        if existing_version:
            version_id = existing_version["id"]

        all_version_data = self.create_version_data(instance)
        version_data = {}
        version_attributes = {}
        attr_defs = self._get_attributes_for_type(instance.context, "version")
        for key, value in all_version_data.items():
            if key in attr_defs:
                version_attributes[key] = value
            else:
                version_data[key] = value

        version_entity = new_version_entity(
            version_number,
            product_entity["id"],
            task_id=task_id,
<<<<<<< HEAD
            author=instance.context.data.get("user"),
=======
>>>>>>> 77f45732
            status=instance.data.get("status"),
            data=version_data,
            attribs=version_attributes,
            entity_id=version_id,
        )

        if existing_version:
            self.log.debug("Updating existing version ...")
            update_data = prepare_changes(existing_version, version_entity)
            op_session.update_entity(
                project_name,
                "version",
                version_entity["id"],
                update_data
            )
        else:
            self.log.debug("Creating new version ...")
            op_session.create_entity(
                project_name, "version", version_entity
            )

        self.log.debug(
            "Prepared version: v{0:03d}".format(version_entity["version"])
        )

        return version_entity

    def _validate_repre_files(self, files, is_sequence_representation):
        """Validate representation files before transfer preparation.

        Check if files contain only filenames instead of full paths and check
        if sequence don't contain more than one sequence or has remainders.

        Args:
            files (Union[str, List[str]]): Files from representation.
            is_sequence_representation (bool): Files are for sequence.

        Raises:
            KnownPublishError: If validations don't pass.
        """

        if not files:
            return

        if not is_sequence_representation:
            files = [files]

        if any(os.path.isabs(fname) for fname in files):
            raise KnownPublishError("Given file names contain full paths")

        if not is_sequence_representation:
            return

        src_collections, remainders = clique.assemble(files)
        if len(files) < 2 or len(src_collections) != 1 or remainders:
            raise KnownPublishError((
                "Files of representation does not contain proper"
                " sequence files.\nCollected collections: {}"
                "\nCollected remainders: {}"
            ).format(
                ", ".join([str(col) for col in src_collections]),
                ", ".join([str(rem) for rem in remainders])
            ))

    def prepare_representation(
        self,
        repre,
        template_name,
        existing_repres_by_name,
        version_entity,
        instance_stagingdir,
        instance
    ):
        # pre-flight validations
        if repre["ext"].startswith("."):
            raise KnownPublishError((
                "Extension must not start with a dot '.': {}"
            ).format(repre["ext"]))

        if repre.get("transfers"):
            raise KnownPublishError((
                "Representation is not allowed to have transfers"
                "data before integration. They are computed in "
                "the integrator. Got: {}"
            ).format(repre["transfers"]))

        # create template data for Anatomy
        template_data = copy.deepcopy(instance.data["anatomyData"])

        # required representation keys
        files = repre["files"]
        template_data["representation"] = repre["name"]
        template_data["ext"] = repre["ext"]

        # allow overwriting existing version
        template_data["version"] = version_entity["version"]

        # add template data for colorspaceData
        if repre.get("colorspaceData"):
            colorspace = repre["colorspaceData"]["colorspace"]
            # replace spaces with underscores
            # pipeline.colorspace.parse_colorspace_from_filepath
            # is checking it with underscores too
            colorspace = colorspace.replace(" ", "_")
            template_data["colorspace"] = colorspace

        stagingdir = repre.get("stagingDir")
        if not stagingdir:
            # Fall back to instance staging dir if not explicitly
            # set for representation in the instance
            self.log.debug((
                "Representation uses instance staging dir: {}"
            ).format(instance_stagingdir))
            stagingdir = instance_stagingdir

        if not stagingdir:
            raise KnownPublishError(
                "No staging directory set for representation: {}".format(repre)
            )

        # optionals
        # retrieve additional anatomy data from representation if exists
        for key, anatomy_key in {
            # Representation Key: Anatomy data key
            "resolutionWidth": "resolution_width",
            "resolutionHeight": "resolution_height",
            "fps": "fps",
            "outputName": "output",
            "originalBasename": "originalBasename"
        }.items():
            # Allow to take value from representation
            # if not found also consider instance.data
            value = repre.get(key)
            if value is None:
                value = instance.data.get(key)

            if value is not None:
                template_data[anatomy_key] = value

        self.log.debug("Anatomy template name: {}".format(template_name))
        anatomy = instance.context.data["anatomy"]
        publish_template = anatomy.get_template_item("publish", template_name)
        path_template_obj = publish_template["path"]
        template = path_template_obj.template.replace("\\", "/")

        is_udim = bool(repre.get("udim"))

        # handle publish in place
        if "{originalDirname}" in template:
            # store as originalDirname only original value without project root
            # if instance collected originalDirname is present, it should be
            # used for all represe
            # from temp to final
            original_directory = (
                instance.data.get("originalDirname") or instance_stagingdir)

            _rootless = self.get_rootless_path(anatomy, original_directory)
            if _rootless == original_directory:
                raise KnownPublishError((
                        "Destination path '{}' ".format(original_directory) +
                        "must be in project dir"
                ))
            relative_path_start = _rootless.rfind('}') + 2
            without_root = _rootless[relative_path_start:]
            template_data["originalDirname"] = without_root

        is_sequence_representation = isinstance(files, (list, tuple))
        self._validate_repre_files(files, is_sequence_representation)

        # Output variables of conditions below:
        # - transfers (List[Tuple[str, str]]): src -> dst filepaths to copy
        # - repre_context (Dict[str, Any]): context data used to fill template
        # - template_data (Dict[str, Any]): source data used to fill template
        #   - to add required data to 'repre_context' not used for
        #       formatting

        # Treat template with 'orignalBasename' in special way
        if "{originalBasename}" in template:
            # Remove 'frame' from template data
            template_data.pop("frame", None)

            # Find out first frame string value
            first_index_padded = None
            if not is_udim and is_sequence_representation:
                col = clique.assemble(files)[0][0]
                sorted_frames = tuple(sorted(col.indexes))
                # First frame used for end value
                first_frame = sorted_frames[0]
                # Get last frame for padding
                last_frame = sorted_frames[-1]
                # Use padding from collection of length of last frame as string
                padding = max(col.padding, len(str(last_frame)))
                first_index_padded = get_frame_padded(
                    frame=first_frame,
                    padding=padding
                )

            # Convert files to list for single file as remaining part is only
            #   transfers creation (iteration over files)
            if not is_sequence_representation:
                files = [files]

            repre_context = None
            transfers = []
            for src_file_name in files:
                template_data["originalBasename"], _ = os.path.splitext(
                    src_file_name)

                dst = path_template_obj.format_strict(template_data)
                src = os.path.join(stagingdir, src_file_name)
                transfers.append((src, dst))
                if repre_context is None:
                    repre_context = dst.used_values

            if not is_udim and first_index_padded is not None:
                repre_context["frame"] = first_index_padded

        elif is_sequence_representation:
            # Collection of files (sequence)
            src_collections, remainders = clique.assemble(files)

            src_collection = src_collections[0]
            destination_indexes = list(src_collection.indexes)
            # Use last frame for minimum padding
            #   - that should cover both 'udim' and 'frame' minimum padding
            destination_padding = len(str(destination_indexes[-1]))
            if not is_udim:
                # Change padding for frames if template has defined higher
                #   padding.
                template_padding = anatomy.templates_obj.frame_padding
                if template_padding > destination_padding:
                    destination_padding = template_padding

                # If the representation has `frameStart` set it renumbers the
                # frame indices of the published collection. It will start from
                # that `frameStart` index instead. Thus if that frame start
                # differs from the collection we want to shift the destination
                # frame indices from the source collection.
                # In case source are published in place we need to
                # skip renumbering
                repre_frame_start = repre.get("frameStart")
                if repre_frame_start is not None:
                    index_frame_start = int(repre_frame_start)
                    # Shift destination sequence to the start frame
                    destination_indexes = [
                        index_frame_start + idx
                        for idx in range(len(destination_indexes))
                    ]

            # To construct the destination template with anatomy we require
            # a Frame or UDIM tile set for the template data. We use the first
            # index of the destination for that because that could've shifted
            # from the source indexes, etc.
            first_index_padded = get_frame_padded(
                frame=destination_indexes[0],
                padding=destination_padding
            )

            # Construct destination collection from template
            repre_context = None
            dst_filepaths = []
            for index in destination_indexes:
                if is_udim:
                    template_data["udim"] = index
                else:
                    template_data["frame"] = index
                template_filled = path_template_obj.format_strict(
                    template_data
                )
                dst_filepaths.append(template_filled)
                if repre_context is None:
                    self.log.debug(
                        "Template filled: {}".format(str(template_filled))
                    )
                    repre_context = template_filled.used_values

            # Make sure context contains frame
            # NOTE: Frame would not be available only if template does not
            #   contain '{frame}' in template -> Do we want support it?
            if not is_udim:
                repre_context["frame"] = first_index_padded

            # Update the destination indexes and padding
            dst_collection = clique.assemble(dst_filepaths)[0][0]
            dst_collection.padding = destination_padding
            if len(src_collection.indexes) != len(dst_collection.indexes):
                raise KnownPublishError((
                    "This is a bug. Source sequence frames length"
                    " does not match integration frames length"
                ))

            # Multiple file transfers
            transfers = []
            for src_file_name, dst in zip(src_collection, dst_collection):
                src = os.path.join(stagingdir, src_file_name)
                transfers.append((src, dst))

        else:
            # Single file
            # Manage anatomy template data
            template_data.pop("frame", None)
            if is_udim:
                template_data["udim"] = repre["udim"][0]
            # Construct destination filepath from template
            template_filled = path_template_obj.format_strict(template_data)
            repre_context = template_filled.used_values
            dst = os.path.normpath(template_filled)

            # Single file transfer
            src = os.path.join(stagingdir, files)
            transfers = [(src, dst)]

        # todo: Are we sure the assumption each representation
        #       ends up in the same folder is valid?
        if not instance.data.get("publishDir"):
            template_obj = publish_template["directory"]
            template_filled = template_obj.format_strict(template_data)
            instance.data["publishDir"] = template_filled

        for key in self.db_representation_context_keys:
            # Also add these values to the context even if not used by the
            # destination template
            value = template_data.get(key)
            if value is not None:
                repre_context[key] = value

        # Explicitly store the full list even though template data might
        # have a different value because it uses just a single udim tile
        if repre.get("udim"):
            repre_context["udim"] = repre.get("udim")  # store list

        # Use previous representation's id if there is a name match
        existing = existing_repres_by_name.get(repre["name"].lower())
        repre_id = None
        if existing:
            repre_id = existing["id"]

        # Store first transferred destination as published path data
        # - used primarily for reviews that are integrated to custom modules
        # TODO we should probably store all integrated files
        #   related to the representation?
        published_path = transfers[0][1]
        repre["published_path"] = published_path

        # todo: `repre` is not the actual `representation` entity
        #       we should simplify/clarify difference between data above
        #       and the actual representation entity for the database
        attr_defs = self._get_attributes_for_type(
            instance.context, "representation"
        )
        attributes = {"path": published_path, "template": template}
        data = {"context": repre_context}
        for key, value in repre.get("data", {}).items():
            if key in attr_defs:
                attributes[key] = value
            else:
                data[key] = value

        # add colorspace data if any exists on representation
        if repre.get("colorspaceData"):
            data["colorspaceData"] = repre["colorspaceData"]

        repre_doc = new_representation_entity(
            repre["name"],
            version_entity["id"],
            # files are filled afterwards
            [],
            data=data,
            attribs=attributes,
            entity_id=repre_id
        )
        update_data = None
        if repre_id is not None:
            update_data = prepare_changes(existing, repre_doc)

        return {
            "representation": repre_doc,
            "repre_update_data": update_data,
            "anatomy_data": template_data,
            "transfers": transfers,
            # todo: avoid the need for 'published_files' used by Integrate Hero
            # backwards compatibility
            "published_files": [transfer[1] for transfer in transfers]
        }

    def create_version_data(self, instance):
        """Create the data dictionary for the version

        Args:
            instance: the current instance being published

        Returns:
            dict: the required information for version["data"]
        """

        context = instance.context

        # create relative source path for DB
        if "source" in instance.data:
            source = instance.data["source"]
        else:
            source = context.data["currentFile"]
            anatomy = instance.context.data["anatomy"]
            source = self.get_rootless_path(anatomy, source)
        self.log.debug("Source: {}".format(source))

        version_data = {
            "families": get_instance_families(instance),
            "time": context.data["time"],
            "author": context.data["user"],
            "source": source,
            "comment": instance.data["comment"],
            "machine": context.data.get("machine"),
            "fps": instance.data.get("fps", context.data.get("fps"))
        }

        # todo: preferably we wouldn't need this "if dict" etc. logic and
        #       instead be able to rely what the input value is if it's set.
        intent_value = context.data.get("intent")
        if intent_value and isinstance(intent_value, dict):
            intent_value = intent_value.get("value")

        if intent_value:
            version_data["intent"] = intent_value

        # Include optional data if present in
        optionals = [
            "frameStart", "frameEnd", "step",
            "handleEnd", "handleStart", "sourceHashes"
        ]
        for key in optionals:
            if key in instance.data:
                version_data[key] = instance.data[key]

        # Include instance.data[versionData] directly
        version_data_instance = instance.data.get("versionData")
        if version_data_instance:
            version_data.update(version_data_instance)

        return version_data

    def get_template_name(self, instance):
        """Return anatomy template name to use for integration"""

        # Anatomy data is pre-filled by Collectors
        context = instance.context
        project_name = context.data["projectName"]

        # Task can be optional in anatomy data
        host_name = context.data["hostName"]
        anatomy_data = instance.data["anatomyData"]
        product_type = instance.data["productType"]
        task_info = anatomy_data.get("task") or {}

        return get_publish_template_name(
            project_name,
            host_name,
            product_type,
            task_name=task_info.get("name"),
            task_type=task_info.get("type"),
            project_settings=context.data["project_settings"],
            logger=self.log
        )

    def get_rootless_path(self, anatomy, path):
        """Returns, if possible, path without absolute portion from root
            (eg. 'c:\' or '/opt/..')

         This information is platform dependent and shouldn't be captured.
         Example:
             'c:/projects/MyProject1/Assets/publish...' >
             '{root}/MyProject1/Assets...'

        Args:
            anatomy (Anatomy): Project anatomy.
            path (str): Absolute path.

        Returns:
            str: Path where root path is replaced by formatting string.

        """
        success, rootless_path = anatomy.find_root_template_from_path(path)
        if success:
            path = rootless_path
        else:
            self.log.warning((
                "Could not find root path for remapping \"{}\"."
                " This may cause issues on farm."
            ).format(path))
        return path

    def get_files_info(self, filepaths, anatomy):
        """Prepare 'files' info portion for representations.

        Arguments:
            filepaths (Iterable[str]): List of transferred file paths.
            anatomy (Anatomy): Project anatomy.

        Returns:
            list[dict[str, Any]]: Representation 'files' information.

        """
        file_infos = []
        for filepath in filepaths:
            file_info = self.prepare_file_info(filepath, anatomy)
            file_infos.append(file_info)
        return file_infos

    def prepare_file_info(self, path, anatomy):
        """ Prepare information for one file (asset or resource)

        Arguments:
            path (str): Destination url of published file.
            anatomy (Anatomy): Project anatomy part from instance.

        Returns:
            dict[str, Any]: Representation file info dictionary.

        """
        return {
            "id": create_entity_id(),
            "name": os.path.basename(path),
            "path": self.get_rootless_path(anatomy, path),
            "size": os.path.getsize(path),
            "hash": source_hash(path),
            "hash_type": "op3",
        }

    def _validate_path_in_project_roots(self, anatomy, file_path):
        """Checks if 'file_path' starts with any of the roots.

        Used to check that published path belongs to project, eg. we are not
        trying to publish to local only folder.
        Args:
            anatomy (Anatomy): Project anatomy.
            file_path (str): Filepath.

        Raises:
            KnownPublishError: When failed to find root for the path.
        """
        path = self.get_rootless_path(anatomy, file_path)
        if not path:
            raise KnownPublishError((
                "Destination path '{}' ".format(file_path) +
                "must be in project dir"
            ))

    def _get_attributes_for_type(self, context, entity_type):
        return self._get_attributes_by_type(context)[entity_type]

    def _get_attributes_by_type(self, context):
        attributes = context.data.get("ayonAttributes")
        if attributes is None:
            attributes = {}
            for key in (
                "project",
                "folder",
                "product",
                "version",
                "representation",
            ):
                attributes[key] = get_attributes_for_type(key)
            context.data["ayonAttributes"] = attributes
        return attributes<|MERGE_RESOLUTION|>--- conflicted
+++ resolved
@@ -396,10 +396,6 @@
         product_id = None
         if existing_product_entity:
             product_id = existing_product_entity["id"]
-<<<<<<< HEAD
-        
-=======
->>>>>>> 77f45732
         product_entity = new_product_entity(
             product_name,
             product_type,
@@ -467,10 +463,6 @@
             version_number,
             product_entity["id"],
             task_id=task_id,
-<<<<<<< HEAD
-            author=instance.context.data.get("user"),
-=======
->>>>>>> 77f45732
             status=instance.data.get("status"),
             data=version_data,
             attribs=version_attributes,
