# -*- coding: utf-8 -*-
"""Submit publishing job to farm."""
import os
import json
import re
from copy import deepcopy

import clique
import ayon_api
import pyblish.api

from ayon_core.pipeline import publish
from ayon_core.lib import EnumDef, is_in_tests
from ayon_core.pipeline.version_start import get_versioning_start
from ayon_core.modules.deadline.abstract_submit_deadline import requests_post

from ayon_core.pipeline.farm.pyblish_functions import (
    create_skeleton_instance,
    create_instances_for_aov,
    attach_instances_to_product,
    prepare_representations,
    create_metadata_path
)


def get_resource_files(resources, frame_range=None):
    """Get resource files at given path.

    If `frame_range` is specified those outside will be removed.

    Arguments:
        resources (list): List of resources
        frame_range (list): Frame range to apply override

    Returns:
        list of str: list of collected resources

    """
    res_collections, _ = clique.assemble(resources)
    assert len(res_collections) == 1, "Multiple collections found"
    res_collection = res_collections[0]

    # Remove any frames
    if frame_range is not None:
        for frame in frame_range:
            if frame not in res_collection.indexes:
                continue
            res_collection.indexes.remove(frame)

    return list(res_collection)


class ProcessSubmittedJobOnFarm(pyblish.api.InstancePlugin,
                                publish.AYONPyblishPluginMixin,
                                publish.ColormanagedPyblishPluginMixin):
    """Process Job submitted on farm.

    These jobs are dependent on a deadline job
    submission prior to this plug-in.

    It creates dependent job on farm publishing rendered image sequence.

    Options in instance.data:
        - deadlineSubmissionJob (dict, Required): The returned .json
          data from the job submission to deadline.

        - outputDir (str, Required): The output directory where the metadata
            file should be generated. It's assumed that this will also be
            final folder containing the output files.

        - ext (str, Optional): The extension (including `.`) that is required
            in the output filename to be picked up for image sequence
            publishing.

        - publishJobState (str, Optional): "Active" or "Suspended"
            This defaults to "Suspended"

        - expectedFiles (list or dict): explained below

    """

    label = "Submit publish job to Deadline"
    order = pyblish.api.IntegratorOrder + 0.2
    icon = "tractor"

    targets = ["local"]

    hosts = ["fusion", "max", "maya", "nuke", "houdini",
             "celaction", "aftereffects", "harmony", "traypublisher",
             "hiero", "blender"]

    ### Starts Alkemy-X Override ###
    # Add all the families from TrayPublisher with a `.farm` suffix so this
    # plugin only picks them up when the suffix is added
    families = [
        "arnold_rop",
        "camera.farm",
        "image.farm",
        "imagesequence",
        "karma_rop",
        "mantra_rop",
        "matchmove.farm",
        "maxrender",
        "model.farm",
        "plate.farm",
        "pointcache.farm",
        "prerender.frames_farm",
        "prerender.farm",
        "redshift_rop",
        "reference.farm",
        "render.frames_farm",
        "render.farm",
        "renderlayer",
        "rig.farm",
        "simpleUnrealTexture.farm",
        "vdb.farm",
        "vray_rop",
        "vrayscene",
        "workfile.farm",
    ]
    ### Ends Alkemy-X Override ###

    aov_filter = [
        {
            "name": "maya",
            "value": [r".*([Bb]eauty).*"]
        },
        {
            "name": "blender",
            "value": [r".*([Bb]eauty).*"]
        },
        {
            # for everything from AE
            "name": "aftereffects",
            "value": [r".*"]
        },
        {
            "name": "houdini",
            "value": [r".*"]
        },
        {
            "name": "harmony",
            "value": [r".*"]
        },
        {
            "name": "celaction",
            "value": [r".*"]
        },
        {
            "name": "max",
            "value": [r".*"]
        },
        {
            "name": "nuke",
            "value": [r".*"]
        },
    ]

    environ_keys = [
        "FTRACK_API_USER",
        "FTRACK_API_KEY",
        "FTRACK_SERVER",
        "AYON_APP_NAME",
        "AYON_USERNAME",
        "AYON_SG_USERNAME",
        "KITSU_LOGIN",
        "KITSU_PWD"
    ]

    # custom deadline attributes
    deadline_department = ""
    deadline_pool = ""
    deadline_pool_secondary = ""
    deadline_group = ""
    deadline_chunk_size = 1
    deadline_priority = None

    # regex for finding frame number in string
    R_FRAME_NUMBER = re.compile(r'.+\.(?P<frame>[0-9]+)\..+')

    # mapping of instance properties to be transferred to new instance
    #     for every specified family
    instance_transfer = {
        "slate": ["slateFrames", "slate"],
        "review": ["lutPath"],
        "render2d": ["bakingNukeScripts", "version"],
        "renderlayer": ["convertToScanline"],
        "plate.farm": ["main_plate", "cut_info_data", "sg_tags_data", "asset_working_format", "edit_note_data"],
    }

    # list of family names to transfer to new family if present
    families_transfer = ["render3d", "render2d", "ftrack", "slate"]
    plugin_pype_version = "3.0"

    # script path for publish_filesequence.py
    publishing_script = None

    # poor man exclusion
    skip_integration_repre_list = []

    ### Starts Alkemy-X Override ###
    # Make 'jobs' argument a list so we can pass multiple dependency jobs
    def _submit_deadline_post_job(self, instance, jobs, instances):
    ### Ends Alkemy-X Override ###
        """Submit publish job to Deadline.

        Returns:
            (str): deadline_publish_job_id
        """
        data = instance.data.copy()
        product_name = data["productName"]
        job_name = "Publish - {}".format(product_name)

        anatomy = instance.context.data['anatomy']

        # instance.data.get("productName") != instances[0]["productName"]
        # 'Main' vs 'renderMain'
        override_version = None
        instance_version = instance.data.get("version")  # take this if exists
        if instance_version != 1:
            override_version = instance_version

        ### Starts Alkemy-X Override ###
        # Collect task from instance if not set in the context
        # due to TrayPublisher not collecting it
        task_name = instance.context.data["task"] or instance.data.get("task", os.getenv("AYON_TASK_NAME"))

        # Add 'asset' to publish job label for extra clarity
        job_name = "Publish {} - {}{} - {} - {} - {} ({})".format(
            instances[0]["productType"],
            instances[0]["productName"],
            " v{0:03d}".format(override_version) if override_version else "",
            task_name,
            instance.data["folderPath"],
            instance.context.data["projectName"],
            os.getenv("SHOW")
        )
        ### Ends Alkemy-X Override ###

        output_dir = self._get_publish_folder(
            anatomy,
            deepcopy(instance.data["anatomyData"]),
            instance.data.get("folderEntity"),
            instances[0]["productName"],
            instance.context,
            instances[0]["productType"],
            override_version
        )

        # Transfer the environment from the original job to this dependent
        # job so they use the same environment
        metadata_path, rootless_metadata_path = \
            create_metadata_path(instance, anatomy, log=self.log)
        self.log.info("Metadata path: %s", metadata_path)

        environment = {
            "AYON_PROJECT_NAME": instance.context.data["projectName"],
            ### Starts Alkemy-X Override ###
            # Grab context from instance instead of context.data for the
            # cases where we use a generic context to publish to other contexts
            # (e.g. when ingesting in Hiero we use a high level context and we
            # need each individual publish to have the AYON_FOLDER_PATH pointing
            # to the final destination context)
            # "AYON_FOLDER_PATH": instance.context.data["folderPath"],
            "AYON_FOLDER_PATH": instance.data["folderPath"],
            "AYON_TASK_NAME": task_name,
            ### Ends Alkemy-X Override ###
            "AYON_USERNAME": instance.context.data["user"],
            "AYON_LOG_NO_COLORS": "1",
            "IS_TEST": str(int(is_in_tests())),
            "AYON_PUBLISH_JOB": "1",
            "AYON_RENDER_JOB": "0",
            "AYON_REMOTE_PUBLISH": "0",
            "AYON_BUNDLE_NAME": os.environ["AYON_BUNDLE_NAME"],
            "AYON_DEFAULT_SETTINGS_VARIANT": (
                os.environ["AYON_DEFAULT_SETTINGS_VARIANT"]
            ),
        }

        # add environments from self.environ_keys
        for env_key in self.environ_keys:
            if os.getenv(env_key):
                environment[env_key] = os.environ[env_key]

        # pass environment keys from self.environ_job_filter
        ### Starts Alkemy-X Override ###
        # Make 'jobs' argument a list so we can pass multiple dependency jobs
        job_environ = {}
        for job in jobs:
            job_environ.update(job.get("Props", {}).get("Env", {}))
        ### Ends Alkemy-X Override ###

        priority = self.deadline_priority or instance.data.get("priority", 50)

        instance_settings = self.get_attr_values_from_data(instance.data)
        initial_status = instance_settings.get("publishJobState", "Active")

        args = [
            "--headless",
            'publish',
            '"{}"'.format(rootless_metadata_path),
            "--targets", "deadline",
            "--targets", "farm"
        ]

        if is_in_tests():
            args.append("--automatic-tests")

        # Generate the payload for Deadline submission
        secondary_pool = (
            self.deadline_pool_secondary or instance.data.get("secondaryPool")
        )
        payload = {
            "JobInfo": {
                "Plugin": "Ayon",
                "BatchName": job["Props"]["Batch"],
                "Name": job_name,
                "UserName": job["Props"]["User"],
                "Comment": instance.context.data.get("comment", ""),

                "Department": self.deadline_department,
                "ChunkSize": self.deadline_chunk_size,
                "Priority": priority,
                "InitialStatus": initial_status,

                "Group": self.deadline_group,
                "Pool": self.deadline_pool or instance.data.get("primaryPool"),
                "SecondaryPool": secondary_pool,
                # ensure the outputdirectory with correct slashes
                "OutputDirectory0": output_dir.replace("\\", "/")
            },
            "PluginInfo": {
                "Version": self.plugin_pype_version,
                "Arguments": " ".join(args),
                "SingleFrameOnly": "True",
            },
            # Mandatory for Deadline, may be empty
            "AuxFiles": [],
        }

        # add assembly jobs as dependencies
        if instance.data.get("tileRendering"):
            self.log.info("Adding tile assembly jobs as dependencies...")
            job_index = 0
            for assembly_id in instance.data.get("assemblySubmissionJobs"):
                payload["JobInfo"]["JobDependency{}".format(
                    job_index)] = assembly_id  # noqa: E501
                job_index += 1
        elif instance.data.get("bakingSubmissionJobs"):
            self.log.info(
                "Adding baking submission jobs as dependencies..."
            )
            job_index = 0
            for assembly_id in instance.data["bakingSubmissionJobs"]:
                payload["JobInfo"]["JobDependency{}".format(
                    job_index)] = assembly_id  # noqa: E501
                job_index += 1
        ### Starts Alkemy-X Override ###
        # Make 'jobs' argument a list so we can pass multiple dependency jobs
        else:
            index = 0
            for job in jobs:
                if not job.get("_id"):
                    continue
                payload["JobInfo"][f"JobDependency{index}"] = job["_id"]
                index +=1
        ### Ends Alkemy-X Override ###

        for index, (key_, value_) in enumerate(environment.items()):
            payload["JobInfo"].update(
                {
                    "EnvironmentKeyValue%d"
                    % index: "{key}={value}".format(
                        key=key_, value=value_
                    )
                }
            )
        # remove secondary pool
        payload["JobInfo"].pop("SecondaryPool", None)

        self.log.debug("Submitting Deadline publish job ...")

        url = "{}/api/jobs".format(self.deadline_url)
<<<<<<< HEAD
        auth = None  #instance.data["deadline"]["auth"]
        response = requests_post(url, json=payload, timeout=10,
                                 auth=auth)
=======
        auth = instance.data["deadline"]["auth"]
        verify = instance.data["deadline"]["verify"]
        response = requests_post(
            url, json=payload, timeout=10, auth=auth, verify=verify)
>>>>>>> c86c3770
        if not response.ok:
            raise Exception(response.text)

        deadline_publish_job_id = response.json()["_id"]

        return deadline_publish_job_id, metadata_path

    def process(self, instance):
        # type: (pyblish.api.Instance) -> None
        """Process plugin.

        Detect type of render farm submission and create and post dependent
        job in case of Deadline. It creates json file with metadata needed for
        publishing in directory of render.

        Args:
            instance (pyblish.api.Instance): Instance data.

        """
        if not instance.data.get("farm"):
            self.log.debug("Skipping local instance.")
            return

        anatomy = instance.context.data["anatomy"]

        instance_skeleton_data = create_skeleton_instance(
            instance, families_transfer=self.families_transfer,
            instance_transfer=self.instance_transfer, log=self.log)
        """
        if content of `expectedFiles` list are dictionaries, we will handle
        it as list of AOVs, creating instance for every one of them.

        Example:
        --------

        expectedFiles = [
            {
                "beauty": [
                    "foo_v01.0001.exr",
                    "foo_v01.0002.exr"
                ],

                "Z": [
                    "boo_v01.0001.exr",
                    "boo_v01.0002.exr"
                ]
            }
        ]

        This will create instances for `beauty` and `Z` product
        adding those files to their respective representations.

        If we have only list of files, we collect all file sequences.
        More then one doesn't probably make sense, but we'll handle it
        like creating one instance with multiple representations.

        Example:
        --------

        expectedFiles = [
            "foo_v01.0001.exr",
            "foo_v01.0002.exr",
            "xxx_v01.0001.exr",
            "xxx_v01.0002.exr"
        ]

        This will result in one instance with two representations:
        `foo` and `xxx`
        """
        do_not_add_review = False
        if instance.data.get("review") is False:
            self.log.debug("Instance has review explicitly disabled.")
            do_not_add_review = True

        aov_filter = {
            item["name"]: item["value"]
            for item in self.aov_filter
        }
        if isinstance(instance.data.get("expectedFiles")[0], dict):
            instances = create_instances_for_aov(
                instance, instance_skeleton_data,
                aov_filter,
                self.skip_integration_repre_list,
                do_not_add_review, self.log
            )
        else:
            representations = prepare_representations(
                instance_skeleton_data,
                instance.data.get("expectedFiles"),
                anatomy,
                aov_filter,
                self.skip_integration_repre_list,
                do_not_add_review,
                instance.context,
                self,
                self.log
            )

            if "representations" not in instance_skeleton_data.keys():
                instance_skeleton_data["representations"] = []

            # add representation
            instance_skeleton_data["representations"] += representations
            instances = [instance_skeleton_data]

        # attach instances to product
        if instance.data.get("attachTo"):
            instances = attach_instances_to_product(
                instance.data.get("attachTo"), instances
            )

        r''' SUBMiT PUBLiSH JOB 2 D34DLiN3
          ____
        '     '            .---.  .---. .--. .---. .--..--..--..--. .---.
        |     |   --= \   |  .  \/   _|/    \|  .  \  ||  ||   \  |/   _|
        | JOB |   --= /   |  |  ||  __|  ..  |  |  |  |;_ ||  \   ||  __|
        |     |           |____./ \.__|._||_.|___./|_____|||__|\__|\.___|
        ._____.

        '''
        ### Starts Alkemy-X Override ###
        # Make 'jobs' argument a list so we can pass multiple dependency jobs
        # If we have multiple submission jobs, we grab that key instead
        if "deadlineSubmissionJobs" in instance.data:
                render_jobs = instance.data.pop("deadlineSubmissionJobs", [])
        else:
                render_job = instance.data.pop("deadlineSubmissionJob", None)
                if render_job:
                    render_jobs = [render_job]

        if not render_jobs:
            import getpass

            render_job = {}
            self.log.debug("Faking job data ...")
            render_job["Props"] = {}
            # Render job doesn't exist because we do not have prior submission.
            # We still use data from it so lets fake it.
            #
            # Batch name reflect original scene name

            if instance.data.get("assemblySubmissionJobs"):
                render_job["Props"]["Batch"] = instance.data.get(
                    "jobBatchName")
            else:
                render_job["Props"]["Batch"] = os.path.basename(
                    instance.context.data.get("currentFile")
                )
            # User is deadline user
            render_job["Props"]["User"] = instance.context.data.get(
                "deadlineUser", getpass.getuser())

            render_job["Props"]["Env"] = {}
            render_jobs = [render_job]

        # get default deadline webservice url from deadline module
        self.deadline_url = instance.context.data["deadline"]["defaultUrl"]
        # self.deadline_url = instance.data["deadline"]["url"]
        ### Ends Alkemy-X Override ###

        # if custom one is set in instance, use that
        if instance.data.get("deadlineUrl"):
            self.deadline_url = instance.data.get("deadlineUrl")
        assert self.deadline_url, "Requires Deadline Webservice URL"

        ### Starts Alkemy-X Override ###
        # Make 'jobs' argument a list so we can pass multiple dependency jobs
        deadline_publish_job_id, metadata_path = \
            self._submit_deadline_post_job(instance, render_jobs, instances)
        ### Ends Alkemy-X Override ###

        # Inject deadline url to instances to query DL for job id for overrides
        for inst in instances:
            inst["deadline"] = self.deadline_url

        # publish job file
        publish_job = {
            "folderPath": instance_skeleton_data["folderPath"],
            "frameStart": instance_skeleton_data["frameStart"],
            "frameEnd": instance_skeleton_data["frameEnd"],
            "fps": instance_skeleton_data["fps"],
            "source": instance_skeleton_data["source"],
            "user": instance.context.data["user"],
            "version": instance.context.data.get("version"),  # workfile version
            "intent": instance.context.data.get("intent"),
            "comment": instance.context.data.get("comment"),
            "job": render_jobs[0] or None,
            "instances": instances
        }

        if deadline_publish_job_id:
            publish_job["deadline_publish_job_id"] = deadline_publish_job_id

        # add audio to metadata file if available
        audio_file = instance.context.data.get("audioFile")
        if audio_file and os.path.isfile(audio_file):
            publish_job.update({"audio": audio_file})

        ### Starts Alkemy-X Override ###
        # Create metadata path only as we are adding a timestamp up to the
        # second and this caused it to have a missmatch in some cases
        # metadata_path, rootless_metadata_path = \
        #     create_metadata_path(instance, anatomy)
        ### Ends Alkemy-X Override ###

        with open(metadata_path, "w") as f:
            json.dump(publish_job, f, indent=4, sort_keys=True)

    def _get_publish_folder(self, anatomy, template_data,
                            folder_entity, product_name, context,
                            product_type, version=None):
        """
            Extracted logic to pre-calculate real publish folder, which is
            calculated in IntegrateNew inside of Deadline process.
            This should match logic in:
                'collect_anatomy_instance_data' - to
                    get correct anatomy, family, version for product name and
                'collect_resources_path'
                    get publish_path

        Args:
            anatomy (ayon_core.pipeline.anatomy.Anatomy):
            template_data (dict): pre-calculated collected data for process
            folder_entity (dict[str, Any]): Folder entity.
            product_name (string): Product name (actually group name
                of product)
            product_type (string): for current deadline process it's always
                'render'
                TODO - for generic use family needs to be dynamically
                    calculated like IntegrateNew does
            version (int): override version from instance if exists

        Returns:
            (string): publish folder where rendered and published files will
                be stored
                based on 'publish' template
        """

        project_name = context.data["projectName"]
        host_name = context.data["hostName"]
        if not version:
            version_entity = None
            if folder_entity:
                version_entity = ayon_api.get_last_version_by_product_name(
                    project_name,
                    product_name,
                    folder_entity["id"]
                )

            if version_entity:
                version = int(version_entity["version"]) + 1
            else:
                version = get_versioning_start(
                    project_name,
                    host_name,
                    task_name=template_data["task"]["name"],
                    task_type=template_data["task"]["type"],
                    ### Starts Alkemy-X Override ###
                    # Remove hard-coded `render` family
                    product_type=product_type,
                    ### Ends Alkemy-X Override ###
                    product_name=product_name,
                    project_settings=context.data["project_settings"]
                )

        host_name = context.data["hostName"]
        task_info = template_data.get("task") or {}

        template_name = publish.get_publish_template_name(
            project_name,
            host_name,
            product_type,
            task_info.get("name"),
            task_info.get("type"),
        )

        template_data["version"] = version
        template_data["subset"] = product_name
        template_data["family"] = product_type
        template_data["product"] = {
            "name": product_name,
            "type": product_type,
        }

        render_dir_template = anatomy.get_template_item(
            "publish", template_name, "directory"
        )
        return render_dir_template.format_strict(template_data)

    @classmethod
    def get_attribute_defs(cls):
        return [
            EnumDef("publishJobState",
                    label="Publish Job State",
                    items=["Active", "Suspended"],
                    default="Active")
        ]<|MERGE_RESOLUTION|>--- conflicted
+++ resolved
@@ -9,10 +9,10 @@
 import ayon_api
 import pyblish.api
 
+from openpype_modules.deadline.abstract_submit_deadline import requests_post
 from ayon_core.pipeline import publish
 from ayon_core.lib import EnumDef, is_in_tests
 from ayon_core.pipeline.version_start import get_versioning_start
-from ayon_core.modules.deadline.abstract_submit_deadline import requests_post
 
 from ayon_core.pipeline.farm.pyblish_functions import (
     create_skeleton_instance,
@@ -381,16 +381,9 @@
         self.log.debug("Submitting Deadline publish job ...")
 
         url = "{}/api/jobs".format(self.deadline_url)
-<<<<<<< HEAD
-        auth = None  #instance.data["deadline"]["auth"]
+        auth = instance.data["deadline"]["auth"]
         response = requests_post(url, json=payload, timeout=10,
                                  auth=auth)
-=======
-        auth = instance.data["deadline"]["auth"]
-        verify = instance.data["deadline"]["verify"]
-        response = requests_post(
-            url, json=payload, timeout=10, auth=auth, verify=verify)
->>>>>>> c86c3770
         if not response.ok:
             raise Exception(response.text)
 
@@ -547,13 +540,7 @@
             render_jobs = [render_job]
 
         # get default deadline webservice url from deadline module
-        self.deadline_url = instance.context.data["deadline"]["defaultUrl"]
-        # self.deadline_url = instance.data["deadline"]["url"]
-        ### Ends Alkemy-X Override ###
-
-        # if custom one is set in instance, use that
-        if instance.data.get("deadlineUrl"):
-            self.deadline_url = instance.data.get("deadlineUrl")
+        self.deadline_url = instance.data["deadline"]["url"]
         assert self.deadline_url, "Requires Deadline Webservice URL"
 
         ### Starts Alkemy-X Override ###
@@ -564,7 +551,7 @@
 
         # Inject deadline url to instances to query DL for job id for overrides
         for inst in instances:
-            inst["deadline"] = self.deadline_url
+            inst["deadline"] = instance.data["deadline"]
 
         # publish job file
         publish_job = {
