# /usr/bin/env python3
# -*- coding: utf-8 -*-
import os
import tempfile
from datetime import datetime
import subprocess
import json
import platform
import uuid
import re
from Deadline.Scripting import (
    RepositoryUtils,
    FileUtils,
    DirectoryUtils,
)
__version__ = "1.1.0"
VERSION_REGEX = re.compile(
    r"(?P<major>0|[1-9]\d*)"
    r"\.(?P<minor>0|[1-9]\d*)"
    r"\.(?P<patch>0|[1-9]\d*)"
    r"(?:-(?P<prerelease>[a-zA-Z\d\-.]*))?"
    r"(?:\+(?P<buildmetadata>[a-zA-Z\d\-.]*))?"
)


class OpenPypeVersion:
    """Fake semver version class for OpenPype version purposes.

    The version
    """
    def __init__(self, major, minor, patch, prerelease, origin=None):
        self.major = major
        self.minor = minor
        self.patch = patch
        self.prerelease = prerelease

        is_valid = True
        if major is None or minor is None or patch is None:
            is_valid = False
        self.is_valid = is_valid

        if origin is None:
            base = "{}.{}.{}".format(str(major), str(minor), str(patch))
            if not prerelease:
                origin = base
            else:
                origin = "{}-{}".format(base, str(prerelease))

        self.origin = origin

    @classmethod
    def from_string(cls, version):
        """Create an object of version from string.

        Args:
            version (str): Version as a string.

        Returns:
            Union[OpenPypeVersion, None]: Version object if input is nonempty
                string otherwise None.
        """

        if not version:
            return None
        valid_parts = VERSION_REGEX.findall(version)
        if len(valid_parts) != 1:
            # Return invalid version with filled 'origin' attribute
            return cls(None, None, None, None, origin=str(version))

        # Unpack found version
        major, minor, patch, pre, post = valid_parts[0]
        prerelease = pre
        # Post release is not important anymore and should be considered as
        #   part of prerelease
        # - comparison is implemented to find suitable build and builds should
        #       never contain prerelease part so "not proper" parsing is
        #       acceptable for this use case.
        if post:
            prerelease = "{}+{}".format(pre, post)

        return cls(
            int(major), int(minor), int(patch), prerelease, origin=version
        )

    def has_compatible_release(self, other):
        """Version has compatible release as other version.

        Both major and minor versions must be exactly the same. In that case
        a build can be considered as release compatible with any version.

        Args:
            other (OpenPypeVersion): Other version.

        Returns:
            bool: Version is release compatible with other version.
        """

        if self.is_valid and other.is_valid:
            return self.major == other.major and self.minor == other.minor
        return False

    def __bool__(self):
        return self.is_valid

    def __repr__(self):
        return "<{} {}>".format(self.__class__.__name__, self.origin)

    def __eq__(self, other):
        if not isinstance(other, self.__class__):
            return self.origin == other
        return self.origin == other.origin

    def __lt__(self, other):
        if not isinstance(other, self.__class__):
            return None

        if not self.is_valid:
            return True

        if not other.is_valid:
            return False

        if self.origin == other.origin:
            return None

        same_major = self.major == other.major
        if not same_major:
            return self.major < other.major

        same_minor = self.minor == other.minor
        if not same_minor:
            return self.minor < other.minor

        same_patch = self.patch == other.patch
        if not same_patch:
            return self.patch < other.patch

        if not self.prerelease:
            return False

        if not other.prerelease:
            return True

        pres = [self.prerelease, other.prerelease]
        pres.sort()
        return pres[0] == self.prerelease


def get_openpype_version_from_path(path, build=True):
    """Get OpenPype version from provided path.
         path (str): Path to scan.
         build (bool, optional): Get only builds, not sources

    Returns:
        Union[OpenPypeVersion, None]: version of OpenPype if found.
    """

    # fix path for application bundle on macos
    if platform.system().lower() == "darwin":
        path = os.path.join(path, "MacOS")

    version_file = os.path.join(path, "openpype", "version.py")
    if not os.path.isfile(version_file):
        return None

    # skip if the version is not build
    exe = os.path.join(path, "openpype_console.exe")
    if platform.system().lower() in ["linux", "darwin"]:
        exe = os.path.join(path, "openpype_console")

    # if only builds are requested
    if build and not os.path.isfile(exe):  # noqa: E501
        print("   ! path is not a build: {}".format(path))
        return None

    version = {}
    with open(version_file, "r") as vf:
        exec(vf.read(), version)

    version_str = version.get("__version__")
    if version_str:
        return OpenPypeVersion.from_string(version_str)
    return None


def get_openpype_executable():
    """Return OpenPype Executable from Event Plug-in Settings"""
    config = RepositoryUtils.GetPluginConfig("OpenPype")
    exe_list = config.GetConfigEntryWithDefault("OpenPypeExecutable", "")
    dir_list = config.GetConfigEntryWithDefault(
        "OpenPypeInstallationDirs", "")

    # clean '\ ' for MacOS pasting
    if platform.system().lower() == "darwin":
        exe_list = exe_list.replace("\\ ", " ")
        dir_list = dir_list.replace("\\ ", " ")
    return exe_list, dir_list


def get_openpype_versions(dir_list):
    print(">>> Getting OpenPype executable ...")
    openpype_versions = []

    # special case of multiple install dirs
    for dir_list in dir_list.split(","):
        install_dir = DirectoryUtils.SearchDirectoryList(dir_list)
        if install_dir:
            print("--- Looking for OpenPype at: {}".format(install_dir))
            sub_dirs = [
                f.path for f in os.scandir(install_dir)
                if f.is_dir()
            ]
            for subdir in sub_dirs:
                version = get_openpype_version_from_path(subdir)
                if not version:
                    continue
                print("  - found: {} - {}".format(version, subdir))
                openpype_versions.append((version, subdir))
    return openpype_versions


def get_requested_openpype_executable(
    exe, dir_list, requested_version
):
    requested_version_obj = OpenPypeVersion.from_string(requested_version)
    if not requested_version_obj:
        print((
            ">>> Requested version '{}' does not match version regex '{}'"
        ).format(requested_version, VERSION_REGEX))
        return None

    print((
        ">>> Scanning for compatible requested version {}"
    ).format(requested_version))
    openpype_versions = get_openpype_versions(dir_list)
    if not openpype_versions:
        return None

    # if looking for requested compatible version,
    # add the implicitly specified to the list too.
    if exe:
        exe_dir = os.path.dirname(exe)
        print("Looking for OpenPype at: {}".format(exe_dir))
        version = get_openpype_version_from_path(exe_dir)
        if version:
            print("  - found: {} - {}".format(version, exe_dir))
            openpype_versions.append((version, exe_dir))

    matching_item = None
    compatible_versions = []
    for version_item in openpype_versions:
        version, version_dir = version_item
        if requested_version_obj.has_compatible_release(version):
            compatible_versions.append(version_item)
            if version == requested_version_obj:
                # Store version item if version match exactly
                # - break if is found matching version
                matching_item = version_item
                break

    if not compatible_versions:
        return None

    compatible_versions.sort(key=lambda item: item[0])
    if matching_item:
        version, version_dir = matching_item
        print((
            "*** Found exact match build version {} in {}"
        ).format(version_dir, version))

    else:
        version, version_dir = compatible_versions[-1]

        print((
            "*** Latest compatible version found is {} in {}"
        ).format(version_dir, version))

    # create list of executables for different platform and let
    # Deadline decide.
    exe_list = [
        os.path.join(version_dir, "openpype_console.exe"),
        os.path.join(version_dir, "openpype_console"),
        os.path.join(version_dir, "MacOS", "openpype_console")
    ]
    return FileUtils.SearchFileList(";".join(exe_list))


def inject_openpype_environment(deadlinePlugin):
    """ Pull env vars from OpenPype and push them to rendering process.

        Used for correct paths, configuration from OpenPype etc.
    """
    job = deadlinePlugin.GetJob()

    print(">>> Injecting OpenPype environments ...")
    try:
        exe_list, dir_list = get_openpype_executable()
        exe = FileUtils.SearchFileList(exe_list)

        requested_version = job.GetJobEnvironmentKeyValue("OPENPYPE_VERSION")
        if requested_version:
            exe = get_requested_openpype_executable(
                exe, dir_list, requested_version
            )
            if exe is None:
                raise RuntimeError((
                    "Cannot find compatible version available for version {}"
                    " requested by the job. Please add it through plugin"
                    " configuration in Deadline or install it to configured"
                    " directory."
                ).format(requested_version))

        if not exe:
            raise RuntimeError((
                "OpenPype executable was not found in the semicolon "
                "separated list \"{}\"."
                "The path to the render executable can be configured"
                " from the Plugin Configuration in the Deadline Monitor."
            ).format(";".join(exe_list)))

        print("--- OpenPype executable: {}".format(exe))

        # tempfile.TemporaryFile cannot be used because of locking
        temp_file_name = "{}_{}.json".format(
            datetime.utcnow().strftime("%Y%m%d%H%M%S%f"),
            str(uuid.uuid1())
        )
        export_url = os.path.join(tempfile.gettempdir(), temp_file_name)
        print(">>> Temporary path: {}".format(export_url))

        args = [
            "--headless",
            "extractenvironments",
            export_url
        ]

        add_kwargs = {
            "project": job.GetJobEnvironmentKeyValue("AVALON_PROJECT"),
            "asset": job.GetJobEnvironmentKeyValue("AVALON_ASSET"),
            "task": job.GetJobEnvironmentKeyValue("AVALON_TASK"),
            "app": job.GetJobEnvironmentKeyValue("AVALON_APP_NAME"),
            "envgroup": "farm"
        }

        if job.GetJobEnvironmentKeyValue("IS_TEST"):
            args.append("--automatic-tests")

        if all(add_kwargs.values()):
            for key, value in add_kwargs.items():
                args.extend(["--{}".format(key), value])
        else:
            raise RuntimeError((
                "Missing required env vars: AVALON_PROJECT, AVALON_ASSET,"
                " AVALON_TASK, AVALON_APP_NAME"
            ))

        openpype_mongo = job.GetJobEnvironmentKeyValue("OPENPYPE_MONGO")
        if openpype_mongo:
            # inject env var for OP extractenvironments
            # SetEnvironmentVariable is important, not SetProcessEnv...
            deadlinePlugin.SetEnvironmentVariable("OPENPYPE_MONGO",
                                                  openpype_mongo)

        if not os.environ.get("OPENPYPE_MONGO"):
            print(">>> Missing OPENPYPE_MONGO env var, process won't work")

        os.environ["AVALON_TIMEOUT"] = "5000"

        args_str = subprocess.list2cmdline(args)
        print(">>> Executing: {} {}".format(exe, args_str))
        process_exitcode = deadlinePlugin.RunProcess(
            exe, args_str, os.path.dirname(exe), -1
        )

        if process_exitcode != 0:
            raise RuntimeError(
                "Failed to run OpenPype process to extract environments."
            )

        print(">>> Loading file ...")
        with open(export_url) as fp:
            contents = json.load(fp)

        for key, value in contents.items():
            deadlinePlugin.SetProcessEnvironmentVariable(key, value)

        if "PATH" in contents:
            # Set os.environ[PATH] so studio settings' path entries
            # can be used to define search path for executables.
            print(f">>> Setting 'PATH' Environment to: {contents['PATH']}")
            os.environ["PATH"] = contents["PATH"]

        script_url = job.GetJobPluginInfoKeyValue("ScriptFilename")
        if script_url:
            script_url = script_url.format(**contents).replace("\\", "/")
            print(">>> Setting script path {}".format(script_url))
            job.SetJobPluginInfoKeyValue("ScriptFilename", script_url)

        print(">>> Removing temporary file")
        os.remove(export_url)

        print(">> Injection end.")
    except Exception as e:
        if hasattr(e, "output"):
            print(">>> Exception {}".format(e.output))
        import traceback
        print(traceback.format_exc())
        print("!!! Injection failed.")
        RepositoryUtils.FailJob(job)
        raise


def inject_ayon_environment(deadlinePlugin):
    """ Pull env vars from AYON and push them to rendering process.

        Used for correct paths, configuration from AYON etc.
    """
    job = deadlinePlugin.GetJob()

    print(">>> Injecting AYON environments ...")
    try:
        exe_list = get_ayon_executable()
        exe = FileUtils.SearchFileList(exe_list)

        if not exe:
            raise RuntimeError((
               "Ayon executable was not found in the semicolon "
               "separated list \"{}\"."
               "The path to the render executable can be configured"
               " from the Plugin Configuration in the Deadline Monitor."
            ).format(exe_list))

        print("--- Ayon executable: {}".format(exe))

        ayon_bundle_name = job.GetJobEnvironmentKeyValue("AYON_BUNDLE_NAME")
        if not ayon_bundle_name:
            raise RuntimeError(
                "Missing env var in job properties AYON_BUNDLE_NAME"
            )

        config = RepositoryUtils.GetPluginConfig("Ayon")
        ayon_server_url = (
            job.GetJobEnvironmentKeyValue("AYON_SERVER_URL") or
            config.GetConfigEntryWithDefault("AyonServerUrl", "")
        )
        ayon_api_key = (
            job.GetJobEnvironmentKeyValue("AYON_API_KEY") or
            config.GetConfigEntryWithDefault("AyonApiKey", "")
        )

        if not all([ayon_server_url, ayon_api_key]):
            raise RuntimeError((
                "Missing required values for server url and api key. "
                "Please fill in Ayon Deadline plugin or provide by "
                "AYON_SERVER_URL and AYON_API_KEY"
            ))

        # tempfile.TemporaryFile cannot be used because of locking
        temp_file_name = "{}_{}.json".format(
            datetime.utcnow().strftime("%Y%m%d%H%M%S%f"),
            str(uuid.uuid1())
        )
        export_url = os.path.join(tempfile.gettempdir(), temp_file_name)
        print(">>> Temporary path: {}".format(export_url))

        add_kwargs = {
            "envgroup": "farm",
        }
        # Support backwards compatible keys
        for key, env_keys in (
            ("project", ["AYON_PROJECT_NAME", "AVALON_PROJECT"]),
            ("folder", ["AYON_FOLDER_PATH", "AVALON_ASSET"]),
            ("task", ["AYON_TASK_NAME", "AVALON_TASK"]),
            ("app", ["AYON_APP_NAME", "AVALON_APP_NAME"]),
        ):
            value = ""
            for env_key in env_keys:
                value = job.GetJobEnvironmentKeyValue(env_key)
                if value:
                    break
            add_kwargs[key] = value

<<<<<<< HEAD
        if job.GetJobEnvironmentKeyValue("IS_TEST"):
            args.append("--automatic-tests")

=======
>>>>>>> 54fa0ae9
        if not all(add_kwargs.values()):
            raise RuntimeError((
                "Missing required env vars: AYON_PROJECT_NAME,"
                " AYON_FOLDER_PATH, AYON_TASK_NAME, AYON_APP_NAME"
            ))

<<<<<<< HEAD
        legacy_args = list(args)
        for key, value in add_kwargs.items():
            args.extend(["--{}".format(key), value])
=======
        # Use applications addon arguments
        # TODO validate if applications addon should be used
        args = [
            "--headless",
            "addon",
            "applications",
            "extractenvironments",
            export_url
        ]
        # Backwards compatibility for older versions
        legacy_args = [
            "--headless",
            "extractenvironments",
            export_url
        ]
        if job.GetJobEnvironmentKeyValue("IS_TEST"):
            args.append("--automatic-tests")

        for key, value in add_kwargs.items():
            args.extend(["--{}".format(key), value])
            # Legacy arguments expect '--asset' instead of '--folder'
>>>>>>> 54fa0ae9
            if key == "folder":
                key = "asset"
            legacy_args.extend(["--{}".format(key), value])

        environment = {
            "AYON_SERVER_URL": ayon_server_url,
            "AYON_API_KEY": ayon_api_key,
            "AYON_BUNDLE_NAME": ayon_bundle_name,
        }
        for env, val in environment.items():
            # Add the env var for the Render Plugin that is about to render
            deadlinePlugin.SetEnvironmentVariable(env, val)
            # Add the env var for current calls to `DeadlinePlugin.RunProcess`
            deadlinePlugin.SetProcessEnvironmentVariable(env, val)

        args_str = subprocess.list2cmdline(args)
        print(">>> Executing: {} {}".format(exe, args_str))
        process_exitcode = deadlinePlugin.RunProcess(
            exe, args_str, os.path.dirname(exe), -1
        )

        if process_exitcode != 0:
            print(
                "Failed to run AYON process to extract environments. Trying"
                " to use legacy arguments."
            )
            legacy_args_str = subprocess.list2cmdline(legacy_args)
            process_exitcode = deadlinePlugin.RunProcess(
                exe, legacy_args_str, os.path.dirname(exe), -1
            )
            if process_exitcode != 0:
                raise RuntimeError(
                    "Failed to run AYON process to extract environments."
                )

        print(">>> Loading file ...")
        with open(export_url) as fp:
            contents = json.load(fp)

        for key, value in contents.items():
            deadlinePlugin.SetProcessEnvironmentVariable(key, value)

        if "PATH" in contents:
            # Set os.environ[PATH] so studio settings' path entries
            # can be used to define search path for executables.
            print(f">>> Setting 'PATH' Environment to: {contents['PATH']}")
            os.environ["PATH"] = contents["PATH"]

        script_url = job.GetJobPluginInfoKeyValue("ScriptFilename")
        if script_url:
            script_url = script_url.format(**contents).replace("\\", "/")
            print(">>> Setting script path {}".format(script_url))
            job.SetJobPluginInfoKeyValue("ScriptFilename", script_url)

        print(">>> Removing temporary file")
        os.remove(export_url)

        print(">> Injection end.")
    except Exception as e:
        if hasattr(e, "output"):
            print(">>> Exception {}".format(e.output))
        import traceback
        print(traceback.format_exc())
        print("!!! Injection failed.")
        RepositoryUtils.FailJob(job)
        raise


def get_ayon_executable():
    """Return AYON Executable from Event Plug-in Settings

    Returns:
        list[str]: AYON executable paths.

    Raises:
        RuntimeError: When no path configured at all.

    """
    config = RepositoryUtils.GetPluginConfig("Ayon")
    exe_list = config.GetConfigEntryWithDefault("AyonExecutable", "")

    if not exe_list:
        raise RuntimeError(
            "Path to AYON executable not configured."
            "Please set it in Ayon Deadline Plugin."
        )

    # clean '\ ' for MacOS pasting
    if platform.system().lower() == "darwin":
        exe_list = exe_list.replace("\\ ", " ")

    # Expand user paths
    expanded_paths = []
    for path in exe_list.split(";"):
        if path.startswith("~"):
            path = os.path.expanduser(path)
        expanded_paths.append(path)
    return ";".join(expanded_paths)


def inject_render_job_id(deadlinePlugin):
    """Inject dependency ids to publish process as env var for validation."""
    print(">>> Injecting render job id ...")
    job = deadlinePlugin.GetJob()

    dependency_ids = job.JobDependencyIDs
    print(">>> Dependency IDs: {}".format(dependency_ids))
    render_job_ids = ",".join(dependency_ids)

    deadlinePlugin.SetProcessEnvironmentVariable(
        "RENDER_JOB_IDS", render_job_ids
    )
    print(">>> Injection end.")


def __main__(deadlinePlugin):
    print("*** GlobalJobPreload {} start ...".format(__version__))
    print(">>> Getting job ...")
    job = deadlinePlugin.GetJob()

    openpype_render_job = job.GetJobEnvironmentKeyValue(
        "OPENPYPE_RENDER_JOB")
    openpype_publish_job = job.GetJobEnvironmentKeyValue(
        "OPENPYPE_PUBLISH_JOB")
    openpype_remote_job = job.GetJobEnvironmentKeyValue(
        "OPENPYPE_REMOTE_PUBLISH")

    if openpype_publish_job == "1" and openpype_render_job == "1":
        raise RuntimeError(
            "Misconfiguration. Job couldn't be both render and publish."
        )

    if openpype_publish_job == "1":
        inject_render_job_id(deadlinePlugin)
    if openpype_render_job == "1" or openpype_remote_job == "1":
        inject_openpype_environment(deadlinePlugin)

    ayon_render_job = job.GetJobEnvironmentKeyValue("AYON_RENDER_JOB")
    ayon_publish_job = job.GetJobEnvironmentKeyValue("AYON_PUBLISH_JOB")
    ayon_remote_job = job.GetJobEnvironmentKeyValue("AYON_REMOTE_PUBLISH")

    if ayon_publish_job == "1" and ayon_render_job == "1":
        raise RuntimeError(
            "Misconfiguration. Job couldn't be both render and publish."
        )

    if ayon_publish_job == "1":
        inject_render_job_id(deadlinePlugin)
    if ayon_render_job == "1" or ayon_remote_job == "1":
        inject_ayon_environment(deadlinePlugin)<|MERGE_RESOLUTION|>--- conflicted
+++ resolved
@@ -480,23 +480,12 @@
                     break
             add_kwargs[key] = value
 
-<<<<<<< HEAD
-        if job.GetJobEnvironmentKeyValue("IS_TEST"):
-            args.append("--automatic-tests")
-
-=======
->>>>>>> 54fa0ae9
         if not all(add_kwargs.values()):
             raise RuntimeError((
                 "Missing required env vars: AYON_PROJECT_NAME,"
                 " AYON_FOLDER_PATH, AYON_TASK_NAME, AYON_APP_NAME"
             ))
 
-<<<<<<< HEAD
-        legacy_args = list(args)
-        for key, value in add_kwargs.items():
-            args.extend(["--{}".format(key), value])
-=======
         # Use applications addon arguments
         # TODO validate if applications addon should be used
         args = [
@@ -518,7 +507,6 @@
         for key, value in add_kwargs.items():
             args.extend(["--{}".format(key), value])
             # Legacy arguments expect '--asset' instead of '--folder'
->>>>>>> 54fa0ae9
             if key == "folder":
                 key = "asset"
             legacy_args.extend(["--{}".format(key), value])
