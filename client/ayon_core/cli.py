# -*- coding: utf-8 -*-
"""Package for handling AYON command line arguments."""
import os
import sys
import code
import traceback

import click
import acre

from ayon_core import AYON_CORE_ROOT
from ayon_core.addon import AddonsManager
from ayon_core.settings import get_general_environments
from ayon_core.lib import initialize_ayon_connection

from .cli_commands import Commands


class AliasedGroup(click.Group):
    def __init__(self, *args, **kwargs):
        super().__init__(*args, **kwargs)
        self._aliases = {}

    def set_alias(self, src_name, dst_name):
        self._aliases[dst_name] = src_name

    def get_command(self, ctx, cmd_name):
        if cmd_name in self._aliases:
            cmd_name = self._aliases[cmd_name]
        return super().get_command(ctx, cmd_name)


@click.group(cls=AliasedGroup, invoke_without_command=True)
@click.pass_context
@click.option("--use-staging", is_flag=True,
              expose_value=False, help="use staging variants")
@click.option("--debug", is_flag=True, expose_value=False,
              help="Enable debug")
@click.option("--verbose", expose_value=False,
              help=("Change AYON log level (debug - critical or 0-50)"))
def main_cli(ctx):
    """AYON is main command serving as entry point to pipeline system.

    It wraps different commands together.
    """

    if ctx.invoked_subcommand is None:
        # Print help if headless mode is used
        if os.getenv("AYON_HEADLESS_MODE") == "1":
            print(ctx.get_help())
            sys.exit(0)
        else:
            ctx.invoke(tray)


@main_cli.command()
def tray():
    """Launch AYON tray.

    Default action of AYON command is to launch tray widget to control basic
    aspects of AYON. See documentation for more information.
    """
    Commands.launch_tray()


@Commands.add_addons
@main_cli.group(help="Run command line arguments of AYON addons")
@click.pass_context
def addon(ctx):
    """Addon specific commands created dynamically.

    These commands are generated dynamically by currently loaded addons.
    """
    pass


# Add 'addon' as alias for module
main_cli.set_alias("addon", "module")


@main_cli.command()
@click.argument("output_json_path")
@click.option("--project", help="Project name", default=None)
@click.option("--folder", help="Folder path", default=None)
@click.option("--task", help="Task name", default=None)
@click.option("--app", help="Application name", default=None)
@click.option(
    "--envgroup", help="Environment group (e.g. \"farm\")", default=None
)
def extractenvironments(output_json_path, project, folder, task, app, envgroup):
    """Extract environment variables for entered context to a json file.

    Entered output filepath will be created if does not exists.

    All context options must be passed otherwise only AYON's global
    environments will be extracted.

<<<<<<< HEAD
    Context options are "project", "folder", "task", "app"
=======
    Context options are "project", "asset", "task", "app"

    Deprecated:
        This function is deprecated and will be removed in future. Please use
        'addon applications extractenvironments ...' instead.
>>>>>>> 54fa0ae9
    """
    Commands.extractenvironments(
        output_json_path, project, folder, task, app, envgroup
    )


@main_cli.command()
@click.argument("path", required=True)
@click.option("-t", "--targets", help="Targets", default=None,
              multiple=True)
@click.option("-g", "--gui", is_flag=True,
              help="Show Publish UI", default=False)
def publish(path, targets, gui):
    """Start CLI publishing.

    Publish collects json from path provided as an argument.
S
    """
    Commands.publish(path, targets, gui)


@main_cli.command(context_settings={"ignore_unknown_options": True})
def publish_report_viewer():
    from ayon_core.tools.publisher.publish_report_viewer import main

    sys.exit(main())


@main_cli.command()
@click.argument("output_path")
@click.option("--project", help="Define project context")
@click.option("--folder", help="Define folder in project (project must be set)")
@click.option(
    "--strict",
    is_flag=True,
    help="Full context must be set otherwise dialog can't be closed."
)
def contextselection(
    output_path,
    project,
    folder,
    strict
):
    """Show Qt dialog to select context.

    Context is project name, folder path and task name. The result is stored
    into json file which path is passed in first argument.
    """
    Commands.contextselection(
        output_path,
        project,
        folder,
        strict
    )


@main_cli.command(
    context_settings=dict(
        ignore_unknown_options=True,
        allow_extra_args=True))
@click.argument("script", required=True, type=click.Path(exists=True))
def run(script):
    """Run python script in AYON context."""
    import runpy

    if not script:
        print("Error: missing path to script file.")
    else:

        args = sys.argv
        args.remove("run")
        args.remove(script)
        sys.argv = args

        args_string = " ".join(args[1:])
        print(f"... running: {script} {args_string}")
        runpy.run_path(script, run_name="__main__", )


@main_cli.command()
def interactive():
    """Interactive (Python like) console.

    Helpful command not only for development to directly work with python
    interpreter.

    Warning:
        Executable 'ayon.exe' on Windows won't work.
    """
    version = os.environ["AYON_VERSION"]
    banner = (
        f"AYON launcher {version}\nPython {sys.version} on {sys.platform}"
    )
    code.interact(banner)


@main_cli.command()
@click.option("--build", help="Print only build version",
              is_flag=True, default=False)
def version(build):
    """Print AYON launcher version.

    Deprecated:
        This function has questionable usage.
    """
    print(os.environ["AYON_VERSION"])


def _set_global_environments() -> None:
    """Set global AYON environments."""
    general_env = get_general_environments()

    # first resolve general environment because merge doesn't expect
    # values to be list.
    # TODO: switch to AYON environment functions
    merged_env = acre.merge(
        acre.compute(acre.parse(general_env), cleanup=False),
        dict(os.environ)
    )
    env = acre.compute(
        merged_env,
        cleanup=False
    )
    os.environ.clear()
    os.environ.update(env)

    # Hardcoded default values
    os.environ["PYBLISH_GUI"] = "pyblish_pype"
    # Change scale factor only if is not set
    if "QT_AUTO_SCREEN_SCALE_FACTOR" not in os.environ:
        os.environ["QT_AUTO_SCREEN_SCALE_FACTOR"] = "1"


def _set_addons_environments():
    """Set global environments for AYON addons."""

    addons_manager = AddonsManager()

    # Merge environments with current environments and update values
    if module_envs := addons_manager.collect_global_environments():
        parsed_envs = acre.parse(module_envs)
        env = acre.merge(parsed_envs, dict(os.environ))
        os.environ.clear()
        os.environ.update(env)


def main(*args, **kwargs):
    initialize_ayon_connection()
    python_path = os.getenv("PYTHONPATH", "")
    split_paths = python_path.split(os.pathsep)

    additional_paths = [
        # add AYON tools for 'pyblish_pype'
        os.path.join(AYON_CORE_ROOT, "tools"),
        # add common AYON vendor
        # (common for multiple Python interpreter versions)
        os.path.join(AYON_CORE_ROOT, "vendor", "python", "common")
    ]
    for path in additional_paths:
        if path not in split_paths:
            split_paths.insert(0, path)
        if path not in sys.path:
            sys.path.insert(0, path)
    os.environ["PYTHONPATH"] = os.pathsep.join(split_paths)

    print(">>> loading environments ...")
    print("  - global AYON ...")
    _set_global_environments()
    print("  - for addons ...")
    _set_addons_environments()

    try:
        main_cli(obj={}, prog_name="ayon")
    except Exception:  # noqa
        exc_info = sys.exc_info()
        print("!!! AYON crashed:")
        traceback.print_exception(*exc_info)
        sys.exit(1)<|MERGE_RESOLUTION|>--- conflicted
+++ resolved
@@ -81,13 +81,13 @@
 @main_cli.command()
 @click.argument("output_json_path")
 @click.option("--project", help="Project name", default=None)
-@click.option("--folder", help="Folder path", default=None)
+@click.option("--asset", help="Folder path", default=None)
 @click.option("--task", help="Task name", default=None)
 @click.option("--app", help="Application name", default=None)
 @click.option(
     "--envgroup", help="Environment group (e.g. \"farm\")", default=None
 )
-def extractenvironments(output_json_path, project, folder, task, app, envgroup):
+def extractenvironments(output_json_path, project, asset, task, app, envgroup):
     """Extract environment variables for entered context to a json file.
 
     Entered output filepath will be created if does not exists.
@@ -95,18 +95,14 @@
     All context options must be passed otherwise only AYON's global
     environments will be extracted.
 
-<<<<<<< HEAD
-    Context options are "project", "folder", "task", "app"
-=======
     Context options are "project", "asset", "task", "app"
 
     Deprecated:
         This function is deprecated and will be removed in future. Please use
         'addon applications extractenvironments ...' instead.
->>>>>>> 54fa0ae9
     """
     Commands.extractenvironments(
-        output_json_path, project, folder, task, app, envgroup
+        output_json_path, project, asset, task, app, envgroup
     )
 
 
