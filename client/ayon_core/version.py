--- conflicted
+++ resolved
@@ -1,7 +1,3 @@
 # -*- coding: utf-8 -*-
 """Package declaring AYON core addon version."""
-<<<<<<< HEAD
-__version__ = "0.4.3-ax.4"
-=======
-__version__ = "0.4.4"
->>>>>>> 8ea4dfd9
+__version__ = "0.4.4-ax.1"