# -*- coding: utf-8 -*-
"""Package declaring AYON core addon version."""
<<<<<<< HEAD
__version__ = "0.3.1-dev.2"
=======
__version__ = "0.3.2-dev.1"
>>>>>>> 0e4e8454
<|MERGE_RESOLUTION|>--- conflicted
+++ resolved
@@ -1,7 +1,3 @@
 # -*- coding: utf-8 -*-
 """Package declaring AYON core addon version."""
-<<<<<<< HEAD
-__version__ = "0.3.1-dev.2"
-=======
-__version__ = "0.3.2-dev.1"
->>>>>>> 0e4e8454
+__version__ = "0.3.2-dev.2"