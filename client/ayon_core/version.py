# -*- coding: utf-8 -*-
"""Package declaring AYON core addon version."""
<<<<<<< HEAD
__version__ = "0.4.3-ax.1"
=======
__version__ = "0.4.3"
>>>>>>> 3b942cef
<|MERGE_RESOLUTION|>--- conflicted
+++ resolved
@@ -1,7 +1,3 @@
 # -*- coding: utf-8 -*-
 """Package declaring AYON core addon version."""
-<<<<<<< HEAD
-__version__ = "0.4.3-ax.1"
-=======
-__version__ = "0.4.3"
->>>>>>> 3b942cef
+__version__ = "0.4.3-ax.2"